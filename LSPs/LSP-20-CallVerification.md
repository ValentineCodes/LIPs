---
lip: 20
title: Call Verification
author: skimaHarvey
discussions-to:
status: Draft
type: LSP
created: 2023-03-15
requires: 
---

## Simple Summary

This standard introduces a mechanism for delegating the verification of a function call to another contract.
 
## Abstract

The Call Verification standard introduces a way for a smart contracts to delegate the conditions or requirements needed to call a specific function to another smart contract. 

This approach offers increased flexibility, where the call requirements can be checked before or/and after the execution of the function being called on another contract.

## Motivation

In certain situations, a smart contract may need to modify the conditions or requirements for calling a specific function. These requirements might be complex or subject to change, making them difficult to manage within the same contract.

Delegating the function call requirements to another smart contract enables a more dynamic and adaptable approach. This makes it easier to update, modify, or enhance the requirements without affecting the primary contract's functionality. The Call Verification standard aims to provide a solution that allows contracts to be more versatile and adaptable in response to changing conditions or requirements.


## Specification

**LSP20-CallVerification** interface id according to [ERC165]: `0x480c0ec2`.

### Methods

Smart contracts implementing the LSP20 standard SHOULD implement both of the functions listed below:

#### lsp20VerifyCall

```solidity
function lsp20VerifyCall(address caller, uint256 value, bytes memory receivedCalldata) external returns (bytes4 magicValue);
```

This function is the pre-verification function.

It can be used to run any form of verification mechanism **prior to** running the actual function being called.

_Parameters:_

- `caller`: The address who called the function on the contract delegating the verification mechanism.
- `value`:  The value sent by the caller to the function called on the contract delegating the verification mechanism.
- `receivedCalldata`: The calldata sent by the caller to the contract delegating the verification mechanism.

_Returns:_ 

- `magicValue`: the magic value determining if the verification succeeded or not.

_Requirements_

- the `bytes4` magic value returned MUST be of the following format: 
  - the first 3 bytes MUST be the `lsp20VerifyCall(..)` function selector = this determines if the call to the function is allowed.
  - the last 4th byte MUST be either `0x00` or `0x01` = if the 4th byte is `0x01`, this determines if the `lsp20VerifyCallResult(..)` function should be called after the original function call (The byte that invokes the `lsp20VerifyCallResult(..)` function is strictly `0x01`).


#### lsp20VerifyCallResult

```solidity
function lsp20VerifyCallResult(bytes32 callHash, bytes memory callResult) external returns (bytes4 magicValue);
```

This function is the **post-verification** function.

It can be used to run any form of verification mechanism after having run the actual function that was initially called.

_Parameters:_

- `callHash`: The keccak256 of the parameters of `lsp20VerifyCall(..)` parameters packed-encoded (concatened).
- `callResult`: the result of the function being called on the contract delegating the verification mechanism.
  - if the function being called returns some data, the `callResult` MUST be the value returned by the function being called as abi-encoded `bytes`.
  - if the function being called does not return any data, the `callResult` MUST be an empty abi-encoded `bytes`.

_Returns:_ 

- `magicValue`: the magic value determining if the verification succeeded or not.

<<<<<<< HEAD
_Requirements_
=======
### Handling Verification Result

When calling the functions `lsp20VerifyCall(...)` and `lsp20VerifyCallResult(...)`, the LSP20 standard does not differentiate between:

- if a revert occurred when calling one of these functions.
- if these functions executed successfully but returned a non-magic value.

Both of these scenarios mean that the verification failed when calling the contract that implements the LSP20 interface.

>>>>>>> b7960123

- MUST return the `lsp20VerifyCallResult(..)` function selector if the call to the function is allowed.
## Rationale

TBD

## Implementation

An implementation can be found in the [lukso-network/lsp-smart-contracts] repository.

## Interface Cheat Sheet

```solidity
interface ILSP20  /* is ERC165 */ {

  function lsp20VerifyCall(address caller, uint256 value, bytes memory receivedCalldata) external returns (bytes4 magicValue);

  function lsp20VerifyCallResult(bytes32 callHash, bytes memory callResult) external returns (bytes4);

}
```

## Copyright

Copyright and related rights waived via [CC0](https://creativecommons.org/publicdomain/zero/1.0/).

[lukso-network/lsp-smart-contracts]: <https://github.com/lukso-network/lsp-smart-contracts/blob/develop/contracts/><|MERGE_RESOLUTION|>--- conflicted
+++ resolved
@@ -82,9 +82,10 @@
 
 - `magicValue`: the magic value determining if the verification succeeded or not.
 
-<<<<<<< HEAD
 _Requirements_
-=======
+
+- MUST return the `lsp20VerifyCallResult(..)` function selector if the call to the function is allowed.
+
 ### Handling Verification Result
 
 When calling the functions `lsp20VerifyCall(...)` and `lsp20VerifyCallResult(...)`, the LSP20 standard does not differentiate between:
@@ -94,9 +95,6 @@
 
 Both of these scenarios mean that the verification failed when calling the contract that implements the LSP20 interface.
 
->>>>>>> b7960123
-
-- MUST return the `lsp20VerifyCallResult(..)` function selector if the call to the function is allowed.
 ## Rationale
 
 TBD
