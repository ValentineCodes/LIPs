--- conflicted
+++ resolved
@@ -150,11 +150,7 @@
 - some part of the keys as the exact key bytes
 - the rest of the key bytes as 0 bytes.
 
-<<<<<<< HEAD
-The 0 bytes part will represent a part that is dynamic. To illustrate, using the example below for a [LSP2 Mapping](./LSP-2-ERC725YJSONSchema.md#Mapping) key, where first word = `SupportedStandards`, and second word = `LSP3UniversalProfile`.
-=======
-The 0 bytes part will represent a part that is dynamic. To illustrate, using the example below for a LSP2 Mapping key, where first word = `SupportedStandards`, and second word = `LSP3UniversalProfile`.
->>>>>>> 7e268034
+The 0 bytes part will represent a part that is dynamic. Below is an example based on a [LSP2 Mapping](./LSP-2-ERC725YJSONSchema.md#Mapping) key type, where first word = `SupportedStandards`, and second word = `LSP3UniversalProfile`.
 
 ```js
 name: "SupportedStandards:LSP3UniversalProfile"
