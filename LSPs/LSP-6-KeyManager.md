--- conflicted
+++ resolved
@@ -22,11 +22,7 @@
 
 Permissions are described in the [Permissions values section](#permission-values-in-addresspermissionspermissionsaddress). Furthermore addresses can be restricted to only talk to certain other smart contracts or address, specific functions or smart contracts supporting only specifc standard interfaces.
 
-<<<<<<< HEAD
 The Permissions are stored under the ERC725Y data key-value store of the linked [ERC725Account](https://github.com/lukso-network/LIPs/blob/main/LSPs/LSP-0-ERC725Account.md), and can therefore survive an upgrade to a new KeyManager contract.
-=======
-The Permissions are stored at [ERC725Account] ERC725Y key value store, and can therefore survive an upgrade to a new KeyManager contract.
->>>>>>> ab4e09d8
 
 The flow of a transactions is as follows:
 
@@ -51,11 +47,7 @@
 
 ### ERC725Y Data Keys
 
-<<<<<<< HEAD
 **The permissions that the KeyManager reads, are stored on the controlled-contracts ERC725Y data key value store (for example an [ERC725Account](./LSP-0-ERC725Account.md))**
-=======
-**The permissions that the KeyManager reads, are stored on the controlled-contracts ERC725Y key value store (for example an [ERC725Account])**
->>>>>>> ab4e09d8
 
 The following ERC725Y data keys are used to read permissions of certain addresses.
 These data keys are based on the [LSP2-ERC725YJSONSchema](./LSP-2-ERC725YJSONSchema.md) standard, and use the key type **[Bytes20MappingWithGrouping](./LSP-2-ERC725YJSONSchema.md#bytes20mappingwithgrouping)**
