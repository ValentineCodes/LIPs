--- conflicted
+++ resolved
@@ -43,13 +43,7 @@
 
 **LSP0-ERC725Account** interface id according to [ERC165]: `0x0f15a0af`.
 
-<<<<<<< HEAD
-**LSP0-ERC725Account** interface id according to [ERC165]: `0x66767497`.
-
-_This `bytes4` interface id is calculated as the XOR of the interfaceId of the following standards: ERC725Y, ERC725X, LSP1-UniversalReceiver, ERC1271-isValidSignature, LSP14Ownable2Step, LSP17Extendable._
-=======
 _This `bytes4` interface id is calculated as the XOR of the selector of [`batchCalls`](#batchcalls) function and the following standards: ERC725Y, ERC725X, LSP1-UniversalReceiver, ERC1271-isValidSignature, LSP14Ownable2Step and LSP17Extendable_.
->>>>>>> 5ae568c8
 
 Smart contracts implementing the LSP0 standard MUST implement the [ERC165] `supportsInterface(..)` function and MUST support the LSP0, ERC725X, ERC725Y, ERC1271, LSP1, LSP14 and LSP17Extendable interface ids.
 
