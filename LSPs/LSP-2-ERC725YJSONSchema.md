---
lip: 2
title: ERC725Y JSON Schema
author: Fabian Vogelsteller <fabian@lukso.network> 
discussions-to: https://discord.gg/E2rJPP4
status: Draft
type: LSP
created: 2020-07-01
requires: ERC725Y
---


## Simple Summary

<<<<<<< HEAD
ERC725Y JSON Schema describes a single key-value pair stored by [ERC725Y](https://github.com/ethereum/EIPs/blob/master/EIPS/eip-725.md). It is intended to be used as an abstract structure over the storage of an ERC725Y smart contract.

## Abstract

ERC725Y enables storing any data in a smart contract as `bytes32` -> `bytes` key-value pairs.
=======
This schema defines how a single [ERC725Y](https://github.com/ethereum/EIPs/blob/master/EIPS/eip-725.md) key-value pair can be described. It can be used as an abstract structure over the storage of an ERC725Y smart contract.

## Abstract

ERC725Y enables storing any data in a smart contract as `bytes32 => bytes` key-value pairs.
>>>>>>> 53b5a3bf

Although this improves interaction with the data stored, it remains difficult to understand the layout of the contract storage. This is because both the key and the value are addressed in raw bytes.

This schema allows to standardize those keys and values so that they can be more easily accessed and interpreted. It can be used to create ERC725Y sub-standards, made of pre-defined sets of ERC725Y keys.

## Motivation

A schema defines a blueprint for how a data store is constructed.

In the context of smart contracts, it can offer a better view of how the data is organised and structured within the contract storage.

Using a standardised schema over ERC725Y enables those keys and values to be easily readable and automatically parsable. Contracts and interfaces can know how to read and interact with the storage of an ERC725Y smart contract.

The advantage of such schema is to allow interfaces or smart contracts to better decode (read, parse and interpret) the data stored in an ERC725Y contract. It is less error-prone due to knowing data types upfront. On the other hand, it also enables interfaces and contracts to know how to correctly encode data, before being set on an ERC725Y contract.

This schema is for example used in [ERC725](https://github.com/ethereum/EIPs/blob/master/EIPS/eip-725.md) based smart contracts like
[LSP3-UniversalProfile](https://github.com/lukso-network/LIPs/blob/main/LSPs/LSP-3-UniversalProfile-Metadata.md) and [LSP4-DigitalAsset-Metadata](https://github.com/lukso-network/LIPs/blob/main/LSPs/LSP-4-DigitalAsset-Metadata.md).

## Specification

> **Note:** described sets might not yet be complete, as they could be extended over time.

To make ERC725Y keys readable, we describe a key-value pair as a JSON object containing the following entries:

```json
{
    "name": "...",
    "key": "...",
    "keyType": "...",
    "valueType": "...",
    "valueContent": "..."
}
```

The table below describes each entries with their available options. 

| Title | Description |
|:----|:----|
|[`name`](#name)| the name of the key |
|[`key`](#key)| the **unique identifier** of the key |
|[`keyType`](#keyType)| *How* the key must be treated <hr> [`Singleton`](#Singleton) <br> [`Array`](#Array) <br> [`Mapping`](#Mapping) <br> [`Bytes20Mapping`](#Bytes20Mapping) <br> [`Bytes20MappingWithGrouping`](#Bytes20MappingWithGrouping) |
|[`valueType`](#valueType)| *How* a value MUST be decoded <hr> `boolean` <br> `string` <br> `address` <br> `uintN` <br> `intN` <br> `bytesN` <br> `bytes` <br> `uintN[]` <br> `intN[]` <br> `string[]` <br> `address[]` <br> `bytes[]` |
|[`valueContent`](#valueContent)| *How* a value SHOULD be interpreted <hr> `Boolean` <br> `String` <br> `Address` <br> `Number` <br> `BytesN` <br> `Bytes` <br> `Keccak256` <br> [`BitArray`](#BitArray) <br> `URL` <br> [`AssetURL`](#AssetURL) <br> [`JSONURL`](#JSONURL) <br> `Markdown` <br> `Literal` (*e.g.:* `0x1345ABCD...`) |

### `name`

The `name` is the human-readable format of the ERC725Y key. It aims to abstract the representation of the ERC725Y key and defines what the key represents. In most cases, it SHOULD highlight the intent behind the key.

In scenarios where an ERC725Y key is part of an LSP Standard, the key `name` SHOULD be comprised of the following: `LSP{N}{KeyName}`, where

- `LSP`: abbreviation for **L**UKSO **S**tandards **P**roposal.
- `N`: the **Standard Number** this key refers to.
- `KeyName`: base of the key name. Should represent the meaning of a value stored behind the key.

*e.g.:* `MyColourTheme` (not part of any LSP Standard), `LSP4TokenName` (part of a LSP standard)


### `key`

The `key` is a `bytes32` value that acts as the **unique identifier** for the key. It is the actual key that MUST be used to retrieve the value stored in the contract storage, via `ERC725Y.getData(bytes32 key)`.

The standard `keccak256` hashing algorithm is used to generate this identifier. However, *how* the identifier is constructed varies, depending on the `keyType`:

- for `Singleton` keys: the hash of the key name (*e.g.:* `keccak256('MyKeyName') = 0x35e6950bc8d21a1699e58328a3c4066df5803bb0b570d0150cb3819288e764b2`)
- for `Array` keys (see [`Array`](#array) section for more details), **a combination of:**
  - an initial key containing the array length.
  - subsequent keys for array index access.
- for mapping keys, see each mapping type separately below.


### `keyType`

The `keyType` determines how the value(s) should be interpreted.

| `keyType` | Description  | Example |
|---|---|---|
| [`Singleton`](#singleton)  | A simple key  | `bytes32(keccak256("MyKeyName"))`<br> --- <br> `MyKeyName` -->  `0x35e6950bc8d21a1699e58328a3c4066df5803bb0b570d0150cb3819288e764b2` |
| [`Array`](#array)  | an array spanning multiple ERC725Y keys  | `bytes32(keccak256("MyKeyName[]"))` <br> --- <br> `MyKeyName[]` -->   `0x24f6297f3abd5a8b82f1a48cee167cdecef40aa98fbf14534ea3539f66ca834c`|
| [`Mapping`](#mapping)  | a key that map two words  | `bytes16(keccak256("MyKeyName"))` + `bytes12(0)` + `bytes4(keccak256("MapName"))` <br> --- <br> `MyKeyName:MapName` -->  `0x24f6297f3abd5a8b82f1a48cee167cde000000000000000000000000e6041813` |
| [`Bytes20Mapping`](#bytes20mapping)  | a key that maps a word to a `bytes20` value, such as (but not restricted to) an `address` | `bytes8(keccak256("MyKeyName"))` + `bytes4(0)` +  `bytes20(dynamicValue)` <br> --- <br> `MyKeyName:cafecafecafecafecafecafecafecafecafecafe` -->  `0x35e6950bc8d21a1600000000cafecafecafecafecafecafecafecafecafecafe` |
| [`Bytes20MappingWithGrouping`](#bytes20mappingwithgrouping)  | a key that maps a word to another word to a `bytes20` value, such as (but not restricted to) an `address`  | `bytes4(keccak256("MyKeyName"))` + `bytes4(0)` + `bytes2(keccak256("MapName"))` + `bytes2(0)` +  `bytes20(dynamicValue)` <br> --- <br> `MyKeyName:MapName:cafecafecafecafecafecafecafecafecafecafe` -->  `0x35e6950b00000000e6040000cafecafecafecafecafecafecafecafecafecafe` |


### `valueType`

Describes the underlying data type of a value stored under a specific ERC725Y key. It refers to the type for the smart contract language like [Solidity](https://docs.soliditylang.org).

The `valueType` is relevant for interfaces to know how a value MUST be encoded/decoded. This include:

- how to decode a value fetched via `ERC725Y.getData(...)`
- how to encode a value that needs to be set via `ERC725Y.setData(...)`. 

The `valueType` can also be useful for typecasting. It enables contracts or interfaces to know how to manipulate the data and the limitations behind its type. To illustrate, an interface could know that it cannot set the value to `300` if its `valueType` is `uint8` (max `uint8` allowed = `255`).

| `valueType` | Description |
|---|---|
| `boolean`  | a value as either **true** or **false** |
| `string`  | an UTF8 encoded string  |
| `address`  | a 20 bytes long address |
| `uintN`  | an **unsigned** integer (= only positive number) of size `N`  |
| `intN`  |a **signed** integer (= either positive or negative number) of size `N` |
| `bytesN`  | a bytes value of **fixed-size** `N`, from `bytes1` up to `bytes32` |
| `bytes`  | a bytes value of **dynamic-size** |
| `uintN[]`  | an array of **signed** integers |
| `intN[]`  | an array of **unsigned** integers |
| `string[]`  | an array of UTF8 encoded strings |
| `address[]`  | an array of addresses   |
| `bytes[]`   | an array of dynamic size bytes  |
| `bytesN[]`  | an array of fixed size bytes  |

### `valueContent`

Describes how to interpret the content of the returned *decoded* value.

To illustrate, a string could be interpreted in multiple ways, such as:
- a single word, or a sequence of words (*e.g.: "My Custom Token Name"*)
- an URL (*e.g.: "ipfs://QmW4nUNy3vtvr3DxZHuLfSLnhzKMe2WmgsUsEGPPFh8Ztp"*)

Valid `valueContent` are:

| `valueContent` | Description  |
|---|---|
| `String`  | an UTF8 encoded string |
| `Address`  | an address |
| `Number`  | a Number (positive or negative, depending on the `keyType`)  |
| `BytesN`  | a bytes value of **fixed-size** `N`, from `bytes1` up to `bytes32`  |
| `Bytes`  | a bytes value of **dynamic-size** |
| `Keccak256`  | a 32 bytes long hash digest, obtained from the keccak256 hashing algorithm |
| `BitArray`  | an array of single `1` or `0` bits |
| `URL`  | an URL encoded as an UTF8 string |
| [`AssetURL`](#asseturl)  | The content contains the hash function, hash and link to the asset file  |
| [`JSONURL`](#jsonurl)  |  hash function, hash and link to the JSON file |
| `Markdown`  | a structured Markdown mostly encoded as UTF8 string  |
| `0x1345ABCD...`  | a **literal** value, when the returned value is expected to equal some specific bytes |


---


### Singleton

A **Singleton** key refers to a simple key. It is constructed using `bytes32(keccak256("KeyName"))`,

Below is an example of a Singleton key type:

```json
{
    "name": "MyKeyName",
    "key": "0x35e6950bc8d21a1699e58328a3c4066df5803bb0b570d0150cb3819288e764b2",
    "keyType": "Singleton",
    "valueType": "...",
    "valueContent": "..."
}
```

`keccak256("MyKeyName")` = `0x`**`35e6950bc8d21a1699e58328a3c4066df5803bb0b570d0150cb3819288e764b2`**

### Array

An array of elements, where each element has the same `valueType`.

> *The advantage of the `keyType` Array over a standard array of elements like `address[]`, is that the amount of elements that can be stored is unlimited.
> Storing an encoded array as a value, will require a set amount of gas, which can exceed the block gas limit.*

**Requirements:**

A key of **Array** type MUST have the following requirements:

- The `name` of the key MUST have a `[]` (square brackets).
- The `key` itself MUST be the keccak256 hash digest of the **full key `name`, including the square brackets `[]`**
- The value stored under the full key hash MUST contain the total number of elements (= array length). It MUST be updated every time a new element is added to the array.
- The value stored under the full key hash **MUST be stored as `uint256`** (32 bytes long, padded left with leading zeros).

**Construction:**

For the **Array** `keyType`, the initial `key` contains the total number of elements stored in the Array (= array length). It is constructed using `bytes32(keccak256(KeyName))`.

Each Array element can be accessed through its own `key`. The `key` of an Array element consists of `bytes16(keccak256(KeyName)) + bytes16(uint128(ArrayElementIndex))`, where:
- `bytes16(keccak256(KeyName))` = The first 16 bytes are the keccak256 hash of the full Array key `name` (including the `[]`) (e.g.: `LSP3IssuedAssets[]`)
- `bytes16(uint128(ArrayElementIndex))` = the position (= index) of the element in the array (**NB**: elements index access start at `0`)

*example:*

Below is an example for the **Array** key named `LSP3IssuedAssets[]`.

- total number of elements: 
  - key: `0x3a47ab5bd3a594c3a8995f8fa58d0876c96819ca4516bd76100c92462f2f9dc0`, 
  - value: `0x0000000000000000000000000000000000000000000000000000000000000002` (2 elements)
- element 1: key: `0x3a47ab5bd3a594c3a8995f8fa58d087600000000000000000000000000000000`, value: `0x123...` (index 0)
- element 2: key: `0x3a47ab5bd3a594c3a8995f8fa58d087600000000000000000000000000000001`, value: `0x321...` (index 1)
...

```json
{
    "name": "LSP3IssuedAssets[]",
    "key": "0x3a47ab5bd3a594c3a8995f8fa58d0876c96819ca4516bd76100c92462f2f9dc0",
    "keyType": "Array",
    "valueType": "address", // describes the type of each element
    "valueContent": "Address" // describes the value of each element
}
```

```solidity
key: keccak256('LSP3IssuedAssets[]') = 0x3a47ab5bd3a594c3a8995f8fa58d0876c96819ca4516bd76100c92462f2f9dc0
value: uint256 (array length) e.g. 0x0000000000000000000000000000000000000000000000000000000000000002

// array items

// 1st element (index 0)
key: 0x3a47ab5bd3a594c3a8995f8fa58d087600000000000000000000000000000000
value: 0xcafecafecafecafecafecafecafecafecafecafe

// 2nd element (index 1)
key: 0x3a47ab5bd3a594c3a8995f8fa58d087600000000000000000000000000000001
value: 0xcafecafecafecafecafecafecafecafecafecafe
```

### Mapping

A **Mapping** key is constructed using `bytes16(keccak256("FirstWord")) + bytes12(0) + bytes4(keccak256("SecondWord"))`.  

*example:*

```json
{
    "name": "FirstWord:SecondWord",
    "key": "0xeafec4d89fa9619884b6b89135626455000000000000000000000000abe425d6",
    "keyType": "Mapping",
    "valueType": "...",
    "valueContent": "..."
}
```


- `keccak256("FirstWord")` = `0x`**`f49648de3734d6c5458244ad87c893b5`**`0e6367d2cfa4670eddec109d1fc952e0` (**first 16 bytes** of the hash)
- `keccak256("SecondWord")` = `0x`**`53022d37`**`21822ca6332135de9e7b98f9a82eb1051d3095d2e259b45149c9b634` (**first 4 bytes** of the hash)


### Bytes20Mapping

**Bytes20Mapping** could be used to map words to `bytes20` long data, such as `addresses`. Such key type can be useful when the second word in the mapping is too long and makes the key greater than 32 bytes.

A **Bytes20Mapping** mapping key is constructed using `bytes8(keccak256(FirstWord)) + bytes4(0) + bytes20(address)`.

*e.g.:* `MyCoolAddress:<address>` > `0x22496f48a493035f 00000000 cafecafecafecafecafecafecafecafecafecafe`

```json
{
    "name": "MyCoolAddress:cafecafecafecafecafecafecafecafecafecafe",
    "key": "0x22496f48a493035f00000000cafecafecafecafecafecafecafecafecafecafe",
    "keyType": "Bytes20Mapping",
    "valueType": "...",
    "valueContent": "..."
}
```

### Bytes20MappingWithGrouping

A **Bytes20MappingWithGrouping** key could be used to map two words to addresses, or other bytes 20 long data.
This key is constructed using `bytes4(keccak256(FirstWord)) + bytes4(0) + bytes2(keccak256(SecondWord)) + bytes2(0) + bytes20(address)`,     

e.g. `AddressPermissions:Permissions:<address>` > `0x4b80742d 00000000 eced 0000 cafecafecafecafecafecafecafecafecafecafe`.

Below is an example of a mapping key type:

```json
{
    "name": "AddressPermissions:Permissions:cafecafecafecafecafecafecafecafecafecafe",
    "key": "0x4b80742d0000000082ac0000cafecafecafecafecafecafecafecafecafecafe",
    "keyType": "Bytes20MappingWithGrouping",
    "valueType": "...",
    "valueContent": "..."
}
```

### BitArray

A BitArray describes an array that contains a sequence of bits (`1`s and `0`s).

Each bit can be either set (`1`) or not (`0`). The point of the BitArray `valueContent` is that there are only two possible values, so they can be stored in one bit.

A BitArray can be used as a mapping of values to states (on/off, allowed/disallowed, locked/unlocked, valid/invalid), where the max number of available values that can be mapped is *n* bits.

*example:*

The example shows how a `BitArray` value can be read and interpreted.

```json
{
    "name": "MyPermissions",
    "key": "0xaacedf1d8b2cc85524a881760315208fb03c6c26538760922d6b9dee915fd66a",
    "keyType": "Singleton",
    "valueType": "bytes1",
    "valueContent": "BitArray"
}
```

As the key `name` suggests, it defines a list of (user-defined) permissions, where each permission maps to a single bit at position `n`.
- When a bit at position `n` is set (`1`), the permission defined at position `n` will be set.
- When a bit at position `n` is not set (`0`), the permission defined at position `n` will not be set.

Since the `valueType` is of type `bytes1`, this key can hold 8 user-defined permissions.

For instance, for the following permissions:

| `SIGN` | `TRANSFER VALUE` | `DEPLOY` | `DELEGATE CALL` | `STATIC CALL` | `CALL` | `SET DATA` | `CHANGE OWNER` |
|:----:|:----:|:----:|:----:|:----:|:----:|:----:|:----:|
| `0` / `1` | `0` / `1` | `0` / `1` | `0` / `1` | `0` / `1` | `0` / `1` | `0` / `1` | `0` / `1` |

Setting only the permission `SET DATA` will result in the following `bytes1` value (and its binary representation)

```
> Permission SET DATA = permissions set to 0000 0010
`0x02` (4 in decimal)
```

| `SIGN` | `TRANSFER VALUE` | `DEPLOY` | `DELEGATE CALL` | `STATIC CALL` | `CALL` | `SET DATA` | `CHANGE OWNER` |
|:----:|:----:|:----:|:----:|:----:|:----:|:----:|:----:|
| `0` | `0` | `0` | `0` | `0` | `0` | `1` | `0` |

Setting multiple permissions like `TRANSFER VALUE + CALL + SET DATA` will result in the following `bytes1` value (and its binary representation)

```
> Permissions set to 0100 0110
`0x46` (70 in decimal)

```

| `SIGN` | `TRANSFER VALUE` | `DEPLOY` | `DELEGATE CALL` | `STATIC CALL` | `CALL` | `SET DATA` | `CHANGE OWNER` |
|:----:|:----:|:----:|:----:|:----:|:----:|:----:|:----:|
| `0` | `1` | `0` | `0` | `0` | `1` | `1` | `0` |

The idea is to always read the value of a **BitArray** key as binary digits, while its content is always written as a `bytes1` (in hex) in the ERC725Y contract storage.

### AssetURL

The content is bytes containing the following format:
`bytes4(keccack256('hashFunction'))` + `bytes32(keccack256(assetBytes))` + `utf8ToHex('AssetURL')`

Known hash functions:

- `0x8019f9b1`: keccak256('keccak256(bytes)')

*example:*

The following shows an example of how to encode an AssetURL:

```js
const hashFunction = web3.utils.keccak256('keccak256(bytes)').substr(0, 10)
> '0x8019f9b1'

// Local file read
let hash = web3.utils.keccak256(fs.readFileSync('./file.png'))
> '0xd47cf10786205bb08ce508e91c424d413d0f6c48e24dbfde2920d16a9561a723'

// or browser fetch
const assetBuffer = await fetch('https://ipfs.lukso.network/ipfs/QmW4nUNy3vtvr3DxZHuLfSLnhzKMe2WmgsUsEGPPFh8Ztp').then(async (response) => {
    return response.arrayBuffer().then((buffer) => new Uint8Array(buffer));
  });

hash = web3.utils.keccak256(assetBuffer)
> '0xd47cf10786205bb08ce508e91c424d413d0f6c48e24dbfde2920d16a9561a723'

// store the asset file anywhere and encode the URL
const url = web3.utils.utf8ToHex('ipfs://QmW4nUNy3vtvr3DxZHuLfSLnhzKMe2WmgsUsEGPPFh8Ztp')
> '0x697066733a2f2f516d57346e554e7933767476723344785a48754c66534c6e687a4b4d6532576d67735573454750504668385a7470'

// final result (to be stored on chain)
const AssetURL = hashFunction + hash.substring(2) + url.substring(2)
                 ^              ^                   ^
                 0x8019f9b1   + d47cf10786205bb0... + 697066733a2f2...

// structure of the AssetURL
0x8019f9b1 +       d47cf10786205bb08ce508e91c424d413d0f6c48e24dbfde2920d16a9561a723 + 697066733a2f2f516d57346e554e7933767476723344785a48754c66534c6e687a4b4d6532576d67735573454750504668385a7470
^                  ^                                                                  ^
keccak256(utf8)    hash                                                               encoded URL

// example value
0x8019f9b1d47cf10786205bb08ce508e91c424d413d0f6c48e24dbfde2920d16a9561a723697066733a2f2f516d57346e554e7933767476723344785a48754c66534c6e687a4b4d6532576d67735573454750504668385a7470
```

### JSONURL

The content is bytes containing the following format:     
`bytes4(keccak256('hashFunction'))` + `bytes32(keccak256(JSON.stringify(JSON)))` + `utf8ToHex('JSONURL')`

Known hash functions:

- `0x6f357c6a`: keccak256('keccak256(utf8)')

*example:*

The following shows an example of how to encode a JSON object:

```js
const json = JSON.stringify({
    myProperty: 'is a string',
    anotherProperty: {
        sdfsdf: 123456
    }
})

const hashFunction = web3.utils.keccak256('keccak256(utf8)').substr(0, 10)
> '0x6f357c6a'

const hash = web3.utils.keccak256(json)
> '0x820464ddfac1bec070cc14a8daf04129871d458f2ca94368aae8391311af6361'

// store the JSON anywhere and encode the URL
const url = web3.utils.utf8ToHex('ifps://QmYr1VJLwerg6pEoscdhVGugo39pa6rycEZLjtRPDfW84UAx')
> '0x696670733a2f2f516d597231564a4c776572673670456f73636468564775676f3339706136727963455a4c6a7452504466573834554178'

// final result (to be stored on chain)
const JSONURL = hashFunction + hash.substring(2) + url.substring(2)
                ^              ^                   ^
                0x6f357c6a   + 820464ddfac1be... + 696670733a2f2...
              
// structure of the JSONURL
0x6f357c6a +       820464ddfac1bec070cc14a8daf04129871d458f2ca94368aae8391311af6361 + 696670733a2f2f516d597231564a4c776572673670456f73636468564775676f3339706136727963455a4c6a7452504466573834554178
^                  ^                                                                  ^
keccak256(utf8)    hash                                                               encoded URL

// example value
0x6f357c6a820464ddfac1bec070cc14a8daf04129871d458f2ca94368aae8391311af6361696670733a2f2f516d597231564a4c776572673670456f73636468564775676f3339706136727963455a4c6a7452504466573834554178


```

To decode, reverse the process:

```js

const data = myContract.methods.getData('0xsomeKey..').call()
> '0x6f357c6a820464ddfac1bec070cc14a8daf04129871d458f2ca94368aae8391311af6361696670733a2f2f516d597231564a4c776572673670456f73636468564775676f3339706136727963455a4c6a7452504466573834554178'

// slice the bytes to get its pieces
const hashFunction = data.slice(0, 10)
const hash = '0x' + data.slice(0, 74)
const url = '0x' + data.slice(74)

// check if it uses keccak256
if(hashFunction === '0x6f357c6a') {
    // download the json file
    const json = await ipfsMini.catJSON(
        web3.utils.hexToUtf8(url).replace('ipfs://','')
    );

    // compare hashes
    if(web3.utils.keccak256(JSON.stringify(json)) === hash)
        return
            ? json
            : false
}
```


## Rationale

The structure of the key value layout as JSON allows interfaces to auto decode these key values as they will know how to decode them.

## Implementation

Below is an example of an ERC725Y JSON Schema containing 3 x ERC725Y keys.

Using such schema allows interfaces to auto decode and interpret the values retrieved from the ERC725Y key-value store.

```json
[
    {
        "name": "SupportedStandards:LSP3UniversalProfile",
        "key": "0xeafec4d89fa9619884b6b89135626455000000000000000000000000abe425d6",
        "keyType": "Mapping",
        "valueType": "bytes4",
        "valueContent": "0xabe425d6"
    },
    {
        "name": "LSP3Profile",
        "key": "0x5ef83ad9559033e6e941db7d7c495acdce616347d28e90c7ce47cbfcfcad3bc5",
        "keyType": "Singleton",
        "valueType": "bytes",
        "valueContent": "JSONURL"
    },
    {
        "name": "LSP3IssuedAssets[]",
        "key": "0x3a47ab5bd3a594c3a8995f8fa58d0876c96819ca4516bd76100c92462f2f9dc0",
        "keyType": "Array",
        "valueType": "address",
        "valueContent": "Address"
    }
]
```

## Copyright

Copyright and related rights waived via [CC0](https://creativecommons.org/publicdomain/zero/1.0/).<|MERGE_RESOLUTION|>--- conflicted
+++ resolved
@@ -12,19 +12,11 @@
 
 ## Simple Summary
 
-<<<<<<< HEAD
 ERC725Y JSON Schema describes a single key-value pair stored by [ERC725Y](https://github.com/ethereum/EIPs/blob/master/EIPS/eip-725.md). It is intended to be used as an abstract structure over the storage of an ERC725Y smart contract.
 
 ## Abstract
 
-ERC725Y enables storing any data in a smart contract as `bytes32` -> `bytes` key-value pairs.
-=======
-This schema defines how a single [ERC725Y](https://github.com/ethereum/EIPs/blob/master/EIPS/eip-725.md) key-value pair can be described. It can be used as an abstract structure over the storage of an ERC725Y smart contract.
-
-## Abstract
-
 ERC725Y enables storing any data in a smart contract as `bytes32 => bytes` key-value pairs.
->>>>>>> 53b5a3bf
 
 Although this improves interaction with the data stored, it remains difficult to understand the layout of the contract storage. This is because both the key and the value are addressed in raw bytes.
 
