---
lip: 8
title: Identifiable Digital Asset
author: Claudio Weck <claudio@fanzone.media>, Fabian Vogelsteller <fabian@lukso.network>, Matthew Stevens <@mattgstevens>, Ankit Kumar <@ankitkumar9018>
discussions-to: https://discord.gg/E2rJPP4 (LUKSO), https://discord.gg/PQvJQtCV (FANZONE)
status: Draft
type: LSP
created: 2021-09-02
requires: ERC165, ERC725Y, LSP1, LSP2, LSP4
---

<!--You can leave these HTML comments in your merged LIP and delete the visible duplicate text guides, they will not appear and may be helpful to refer to if you edit it again. This is the suggested template for new LIPs. Note that an LIP number will be assigned by an editor. When opening a pull request to submit your LIP, please use an abbreviated title in the filename, `lip-draft_title_abbrev.md`. The title should be 44 characters or less.-->

## Simple Summary
<!--"If you can't explain it simply, you don't understand it well enough." Provide a simplified and layman-accessible explanation of the LIP.-->
A standard interface for identifiable digital assets, allowing for tokens to be uniquely traded and given metadata using [ERC725Y][ERC725].

## Abstract
<!--A short (~200 word) description of the technical issue being addressed.-->
This standard defines an interface for tokens that are identified with a `tokenId`, based on [ERC721][ERC721]. A `bytes32` value is used for `tokenId` to allow many uses of token identification including numbers, contract addresses, and hashed values (ie. serial numbers).

This standard defines a set of data-key value pairs that are useful to know what the `tokenId` represents, and the associated metadata for each `tokenId`.

## Motivation
<!--The motivation is critical for LIPs that want to change the Lukso protocol. It should clearly explain why the existing protocol specification is inadequate to address the problem that the LIP solves. LIP submissions without sufficient motivation may be rejected outright.-->

This standard aims to support use cases not covered by [LSP7 DigitalAsset][LSP7], by using a `tokenId` instead of an amount of tokens to mint, burn, and transfer tokens. Each `tokenId` may have metadata (either as a on-chain [ERC725Y][ERC725] contract or off-chain JSON) in addition to the [LSP4 DigitalAsset-Metadata][LSP4#erc725ykeys] metadata of the smart contract that mints the tokens. In this way a minted token benefits from the flexibility & upgradability of the [ERC725Y][ERC725] standard, and transfering a token carries the history of ownership and metadata updates. This is beneficial for a new generation of NFTs.

A commonality with [LSP7 DigitalAsset][LSP7] is desired so that the two token implementations use similar naming for functions, events, and using hooks to notify token senders and receivers using LSP1.

## Specification
<!--The technical specification should describe the syntax and semantics of any new feature. The specification should be detailed enough to allow competing, interoperable implementations for any of the current Ethereum platforms (go-ethereum, parity, cpp-ethereum, ethereumj, ethereumjs, and [others](https://github.com/ethereum/wikwi/wiki/Clients)).-->

<<<<<<< HEAD
### ERC725Y Data Keys
=======
[ERC165] interface id: `0x49399145`

Every contract that supports the LSP8 standard SHOULD implement:

### ERC725Y Keys
>>>>>>> ab4e09d8

These are the expected data keys for the LSP8 contract which mints tokens.

This standard expects the data keys from [LSP4 DigitalAsset-Metadata.][LSP4#erc725ykeys].

#### LSP8TokenIdType

TODO: make this look like an enum

What the `tokenId` represents in this contract, to be stored in the [ERC725Y][ERC725] of the contract which mints tokens.

Expected values are represented by the enum:

- 1 -> `uint256`: a number, which may be an incrementing count where each minted token is assigned the next number.
- 2 -> `address`: another contract.
- 3 -> `bytes32`: a hashed value (ie. serial number).

```json
{
    "name": "LSP8TokenIdType",
    "key": "0x715f248956de7ce65e94d9d836bfead479f7e70d69b718d47bfe7b00e05b4fe4",
    "keyType": "Singleton",
    "valueType": "uint256",
    "valueContent": "Number"
}
```

This SHOULD not be changeable, and set only during initialization of the token.

#### LSP8MetadataAddress:TokenId

When a metadata contract is created for a tokenId, the address COULD be stored in the minting contract storage.

```json
{
    "name": "LSP8MetadataAddress:0x20BytesTokenIdHash",
    "key": "0x73dcc7c3c4096cdc00000000cafecafecafecafecafecafecafecafecafecafe",
    "keyType": "Bytes20Mapping",
    "valueType": "Mixed",
    "valueContent": "Mixed"
}
```

For construction of the Bytes20Mapping data key see: [LSP2 ERC725Y JSON Schema][LSP2#bytes20mapping]

#### LSP8MetadataJSON:TokenId

When metadata JSON is created for a tokenId, the URL COULD be stored in the minting contract storage.

```json
{
    "name": "LSP8MetadataJSON:0x20BytesTokenIdHash",
    "key": "0x9a26b4060ae7f7d500000000cafecafecafecafecafecafecafecafecafecafe",
    "keyType": "Bytes20Mapping",
    "valueType": "bytes",
    "valueContent": "JSONURL"
}
```
For construction of the Bytes20Mapping data key see: [LSP2 ERC725Y JSON Schema][LSP2#bytes20mapping]
For construction of the JSONURL value see: [LSP2 ERC725Y JSON Schema][LSP2#jsonurl]

---
(TODO: discussion if there are other data keys to include in the standard for the contract which mints tokens)
---


#### LSP8TokenIdMetadataMintedBy

The `address` of the contract which minted this tokenId, to be stored in the [ERC725Y][ERC725] of a `tokenId` metadata conract.

```json
{
    "name": "LSP8TokenIdMetadata:MintedBy",
    "key": "0xa0093ef0f6788cc87a372bbd12cf83ae7eeb2c85b87e43517ffd5b3978d356c9",
    "keyType": "Singleton",
    "valueType": "address",
    "valueContent": "Address"
}
```

#### LSP8TokenIdMetadataTokenId

The `bytes32` of the `tokenId` this metadata is for, to be stored in the [ERC725Y][ERC725] of a `tokenId` metadata conract.

```json
{
    "name": "LSP8TokenIdMetadata:TokenId",
    "key": "0x51ea539c2c3a29af57cb4b60be9d43689bfa633dba8613743d1be7fb038d36c3",
    "keyType": "Singleton",
    "valueType": "bytes32",
    "valueContent": "Bytes32"
}
```

---
(TODO: discussion if there are other TokenIdMetadata data keys to include in the standard)
---

### ERC725Y Data keys for off-chain tokenId metadata

#### LSP8TokenIdMetadata

The description of the asset.

```json
{
    "name": "LSP4Metadata",
    "key": "0x9afb95cacc9f95858ec44aa8c3b685511002e30ae54415823f406128b85b238e",
    "keyType": "Singleton",
    "valueType": "bytes",
    "valueContent": "JSONURL"
}
```

For construction of the JSONURL value see: [LSP2 ERC725Y JSON Schema][LSP2#jsonurl]

The linked JSON file SHOULD have the following format:

```json
{
    "LSP8TokenIdMetadata": {
        "mintedBy": "address",
        "tokenId": "bytes32",
    }
}
```

---
(TODO: discussion if there are other TokenIdMetadata data keys to include in the JSON document standard)
---

### Methods

#### totalSupply

```solidity
function totalSupply() external view returns (uint256);
```

Returns the number of existing tokens.

**Returns:** `uint256` the number of existing tokens.

#### balanceOf
```solidity
function balanceOf(address tokenOwner) external view returns (uint256);
```

Returns the number of tokens owned by `tokenOwner`.

_Parameters:_

- `tokenOwner` the address to query.

**Returns:** `uint256` the number of tokens owned by this address.

#### tokenOwnerOf

```solidity
function tokenOwnerOf(bytes32 tokenId) external view returns (address);
```

Returns the `tokenOwner` address of the `tokenId` token.

_Parameters:_

- `tokenId` the token to query.

_Requirements:_

- `tokenId` must exist

**Returns:** `address` the token owner.

#### tokenIdsOf

```solidity
function tokenIdsOf(address tokenOwner) external view returns (bytes32[] memory);
```

Returns the list of `tokenIds` for the `tokenOwner` address.

_Parameters:_

- `tokenOwner` the address to query.

**Returns:** `bytes32[]` the list of owned token ids.

#### authorizeOperator

```solidity
function authorizeOperator(address operator, bytes32 tokenId) external;
```

Makes `operator` address an operator of `tokenId`.

MUST emit an [AuthorizedOperator event](#authorizedoperator).

_Parameters:_

- `operator` the address to authorize as an operator.
- `tokenId` the token to enable operator status to.

_Requirements:_

- `tokenId` must exist
- caller must be current `tokenOwner` of `tokenId`.
- `operator` cannot be calling address.
- `operator` cannot be the zero address.

#### revokeOperator

```solidity
function revokeOperator(address operator, bytes32 tokenId) external;
```

Removes `operator` address as an operator of `tokenId`.

MUST emit a [RevokedOperator event](#revokedoperator).

_Parameters:_

- `operator` the address to revoke as an operator.
- `tokenId` the token to disable operator status to.

_Requirements:_

- `tokenId` must exist
- caller must be current `tokenOwner` of `tokenId`.
- `operator` cannot be calling address.
- `operator` cannot be the zero address.

#### isOperatorFor

```solidity
function isOperatorFor(address operator, bytes32 tokenId) external view returns (bool);
```

Returns whether `operator` address is an operator of `tokenId`.
Operators can send and burn tokens on behalf of their owners. The tokenOwner is their own operator.

_Parameters:_

- `operator` the address to query operator status for.
- `tokenId` the token to query.

_Requirements:_

- `tokenId` must exist
- caller must be current `tokenOwner` of `tokenId`.

**Returns:** `bool`, TRUE if `operator` address is an operator of `tokenId`, FALSE otherwise. 

#### getOperatorsOf

```solidity
function getOperatorsOf(bytes32 tokenId) external view returns (address[] memory);
```

Returns all `operator` addresses of `tokenId`.

_Parameters:_

- `tokenId` the token to query.

_Requirements:_

- `tokenId` must exist
- caller must be current `tokenOwner` of `tokenId`.
- `operator` cannot be calling address.

**Returns:** `address[]` the list of operators.

#### transfer

```solidity
function transfer(address from, address to, bytes32 tokenId, bool force, bytes memory data) external;
```

Transfers `tokenId` token from `from` to `to`. The `force` parameter will be used when notifying the token sender and receiver.

MUST emit a [Transfer event](#transfer) when transfer was successful.

_Parameters:_

- `from` the sending address.
- `to` the receiving address.
- `tokenId` the token to transfer.
- `force` when set to TRUE, `to` may be any address; when set to FALSE `to` must be a contract that supports [LSP1 UniversalReceiver][LSP1] and successfully processes a call to `universalReceiver(bytes32 typeId, bytes memory data)`.
- `data` additional data the caller wants included in the emitted event, and sent in the hooks to `from` and `to` addresses.

_Requirements:_

- `from` cannot be the zero address.
- `to` cannot be the zero address.
- `tokenId` token must be owned by `from`.
- If the caller is not `from`, it must be an operator of `tokenId`.

#### transferBatch

```solidity
function transferBatch(address[] memory from, address[] memory to, bytes32[] memory tokenId, bool force, bytes[] memory data) external;
```

Transfers many tokens based on the list `from`, `to`, `tokenId`. If any transfer fails, the call will revert.

MUST emit a [Transfer event](#transfer) for each transfered token.

_Parameters:_

- `from` the list of sending addresses.
- `to` the list of receiving addresses.
- `tokenId` the list of tokens to transfer.
- `force` when set to TRUE, `to` may be any address; when set to FALSE `to` must be a contract that supports [LSP1 UniversalReceiver][LSP1] and successfully processes a call to `universalReceiver(bytes32 typeId, bytes memory data)`.
- `data` the list of additional data the caller wants included in the emitted event, and sent in the hooks to `from` and `to` addresses.

_Requirements:_

- `from`, `to`, `tokenId` lists are the same length.
- no values in `from` can be the zero address.
- no values in `to` can be the zero address.
- each `tokenId` token must be owned by `from`.
- If the caller is not `from`, it must be an operator of each `tokenId`.

### Events

#### Transfer

```solidity
event Transfer(address operator, address indexed from, address indexed to, bytes32 indexed tokenId, bool force, bytes data);
```

MUST be emitted when `tokenId` token is transferred from `from` to `to`.

#### AuthorizedOperator

```solidity
event AuthorizedOperator(address indexed operator, address indexed tokenOwner, bytes32 indexed tokenId);
```

MUST be emitted when `tokenOwner` enables `operator` for `tokenId`.

#### RevokedOperator

```solidity
event RevokedOperator(address indexed operator, address indexed tokenOwner, bytes32 indexed tokenId);
```

MUST be emitted when `tokenOwner` disables `operator` for `tokenId`.

## Rationale
<!--The rationale fleshes out the specification by describing what motivated the design and why particular design decisions were made. It should describe alternate designs that were considered and related work, e.g. how the feature is supported in other languages. The rationale may also provide evidence of consensus within the community, and should discuss important objections or concerns raised during discussion.-->

There should be a base token standard that allows tracking unique assets for the LSP ecosystem of contracts, which will allow common tooling and clients to be built. Existing tools and clients that expect [ERC721][ERC721] can be made to work with this standard by using "compatability" contract extensions that match the desired interface.

### Token Identifier

Every token is identified by a unique `bytes32 tokenId` which SHALL NOT change for the life of the contract. The pair `(contract address, uint256 tokenId)` is globally unique and a fully-qualified identifier for a specific asset on-chain. While some implementations may find it convenient to use the tokenId as an `uint256` that is incremented for each minted token, callers SHALL NOT assume that tokenIds have any specific pattern to them, and MUST treat the tokenId as a "black box". Also note that a tokenId MAY become invalid (when burned).

The choice of `bytes32 tokenId` allows a wide variety of applications including numbers, contract addresses, and hashed values (ie. serial numbers).

### Operators

To clarify the ability of an address to access tokens from another address, `operator` was chosen as the name for functions, events and variables in all cases. This is originally from [ERC777][ERC777] standard and replaces the `approve` functionality from [ERC721][ERC721].

### Token Transfers

There is only one transfer function, which is aware of operators. This deviates from [ERC721][ERC721] and [ERC777][ERC777] which added functions specifically for the token owner to use, and for those with access to tokens. By having a single function to call this makes it simple to move tokens, and the caller will be exposed in the `Transfer` event as an indexed value.

### Usage of hooks

When a token is changing owners (minting, transfering, burning) an attempt is made to notify the token sender and receiver using [LSP1 UniversalReceiver][LSP1] interface. The implementation uses `_notifyTokenSender` and `_notifyTokenReceiver` as the internal functions to process this.

The `force` parameter sent during `function transfer` SHOULD be used when notifying the token receiver, to determine if it must support [LSP1 UniversalReceiver][LSP1]. This is used to prevent accidental token transfers, which may results in lost tokens: non-contract addresses could be a copy paste issue, contracts not supporting [LSP1 UniversalReceiver][LSP1] might not be able to move tokens.

## Implementation
<!--The implementations must be completed before any LIP is given status "Final", but it need not be completed before the LIP is accepted. While there is merit to the approach of reaching consensus on the specification and rationale before writing code, the principle of "rough consensus and running code" is still useful when it comes to resolving many discussions of API details.-->

A implementation can be found in the [lukso-network/lsp-smart-contracts][LSP8.sol];

## Interface Cheat Sheet

```solidity
interface ILSP8 is /* IERC165 */ {

    // ERC173

    event OwnershipTransferred(address indexed previousOwner, address indexed newOwner);


    function owner() external view returns (address);

    function transferOwnership(address newOwner) external override; // onlyOwner
    
    function renounceOwnership() external virtual; // onlyOwner


    // ERC725Y

    event DataChanged(bytes32 indexed dataKey, bytes value);


    function getData(bytes32 dataKey) external view returns (bytes memory value);
    
    function setData(bytes32 dataKey, bytes memory value) external; // onlyOwner

    function getData(bytes32[] memory dataKeys) external view returns (bytes[] memory values);

    function setData(bytes32[] memory dataKeys, bytes[] memory values) external; // onlyOwner


    // LSP8

    event Transfer(address operator, address indexed from, address indexed to, bytes32 indexed tokenId, bool force, bytes data);

    event AuthorizedOperator(address indexed operator, address indexed tokenOwner, bytes32 indexed tokenId);

    event RevokedOperator(address indexed operator, address indexed tokenOwner, bytes32 indexed tokenId);


    function totalSupply() external view returns (uint256);

    function balanceOf(address tokenOwner) external view returns (uint256);

    function tokenOwnerOf(bytes32 tokenId) external view returns (address);

    function tokenIdsOf(address tokenOwner) external view returns (bytes32[] memory);

    function authorizeOperator(address operator, bytes32 tokenId) external;

    function revokeOperator(address operator, bytes32 tokenId) external;

    function isOperatorFor(address operator, bytes32 tokenId) external view returns (bool);

    function getOperatorsOf(bytes32 tokenId) external view returns (address[] memory);

    function transfer(address from, address to, bytes32 tokenId, bool force, bytes memory data) external;

    function transferBatch(address[] memory from, address[] memory to, bytes32[] memory tokenId, bool force, bytes[] memory data) external;
}

```

## Copyright
Copyright and related rights waived via [CC0](https://creativecommons.org/publicdomain/zero/1.0/).

[ERC165]: <https://eips.ethereum.org/EIPS/eip-165>
[ERC721]: <https://github.com/ethereum/EIPs/blob/master/EIPS/eip-721.md>
[ERC725]: <https://github.com/ethereum/EIPs/blob/master/EIPS/eip-725.md>
[ERC777]: <https://github.com/ethereum/EIPs/blob/master/EIPS/eip-777.md>
[LSP1]: <./LSP-1-UniversalReceiver.md>
[LSP2#jsonurl]: <./LSP-2-ERC725YJSONSchema.md#JSONURL>
[LSP2#bytes20mapping]: <./LSP-2-ERC725YJSONSchema.md#bytes20mapping>
[LSP4#erc725ykeys]: <./LSP-4-DigitalAsset-Metadata.md#erc725ykeys>
[LSP7]: <./LSP-7-DigitalAsset.md>
[LSP8]: <./LSP-8-IdentifiableDigitalAsset.md>
[LSP8.sol]: <https://github.com/lukso-network/lsp-universalprofile-smart-contracts/blob/develop/contracts/LSP8IdentifiableDigitalAsset/LSP8IdentifiableDigitalAsset.sol><|MERGE_RESOLUTION|>--- conflicted
+++ resolved
@@ -31,19 +31,11 @@
 ## Specification
 <!--The technical specification should describe the syntax and semantics of any new feature. The specification should be detailed enough to allow competing, interoperable implementations for any of the current Ethereum platforms (go-ethereum, parity, cpp-ethereum, ethereumj, ethereumjs, and [others](https://github.com/ethereum/wikwi/wiki/Clients)).-->
 
-<<<<<<< HEAD
 ### ERC725Y Data Keys
-=======
-[ERC165] interface id: `0x49399145`
-
-Every contract that supports the LSP8 standard SHOULD implement:
-
-### ERC725Y Keys
->>>>>>> ab4e09d8
-
-These are the expected data keys for the LSP8 contract which mints tokens.
-
-This standard expects the data keys from [LSP4 DigitalAsset-Metadata.][LSP4#erc725ykeys].
+
+These are the expected data keys for an LSP8 contract that can mints identifiable tokens (NFTs).
+
+This standard also expects the data keys from [LSP4 DigitalAsset-Metadata.][LSP4#erc725ykeys].
 
 #### LSP8TokenIdType
 
@@ -172,6 +164,8 @@
 ---
 
 ### Methods
+
+[ERC165] interface id: `0x49399145`
 
 #### totalSupply
 
