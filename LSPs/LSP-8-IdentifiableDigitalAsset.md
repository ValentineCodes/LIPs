---
lip: 8
title: Identifiable Digital Asset
author: Claudio Weck <claudio@fanzone.media>, Fabian Vogelsteller <fabian@lukso.network>, Matthew Stevens <@mattgstevens>, Ankit Kumar <@ankitkumar9018>
discussions-to: https://discord.gg/E2rJPP4 (LUKSO), https://discord.gg/PQvJQtCV (FANZONE)
status: Draft
type: LSP
created: 2021-09-02
requires: ERC165, ERC725Y, LSP1, LSP2, LSP4, LSP17
---

<!--You can leave these HTML comments in your merged LIP and delete the visible duplicate text guides, they will not appear and may be helpful to refer to if you edit it again. This is the suggested template for new LIPs. Note that an LIP number will be assigned by an editor. When opening a pull request to submit your LIP, please use an abbreviated title in the filename, `lip-draft_title_abbrev.md`. The title should be 44 characters or less.-->

## Simple Summary

<!--"If you can't explain it simply, you don't understand it well enough." Provide a simplified and layman-accessible explanation of the LIP.-->

The LSP8 Identifiable Digital Asset Standard defines a standard interface for uniquely identifiable digital assets. It allows tokens to be uniquely traded and given with metadata using [ERC725Y][erc725] and [LSP4](./LSP-4-DigitalAsset-Metadata.md#lsp4metadata).

## Abstract

<!--A short (~200 word) description of the technical issue being addressed.-->

<<<<<<< HEAD
This standard defines a digital asset standard that can represent non-fungible tokens (NFTs).
=======
This standard defines an interface for tokens that are identified with a `tokenId`, based on [ERC721][erc721]. A `bytes32` value is used for `tokenId` to allow many uses of token identification including numbers, contract addresses, and any other unique identifiers (_e.g:_ serial numbers, NFTs with unique names, hash values, etc...).
>>>>>>> 10a452a3

Key functionalities of this asset standard include:

<<<<<<< HEAD
- **Flexible Asset Representation**: The tokenId defined in the standard is `bytes32` allowing different tokenId identification including numbers, contract addresses, and any other unique identifiers (_e.g:_ serial numbers, NFTs with unique names, hash values, etc...).
=======
## Motivation

<!--The motivation is critical for LIPs that want to change the Lukso protocol. It should clearly explain why the existing protocol specification is inadequate to address the problem that the LIP solves. LIP submissions without sufficient motivation may be rejected outright.-->

This standard aims to support use cases not covered by [LSP7 DigitalAsset][lsp7], by using a `tokenId` instead of an amount of tokens to mint, burn, and transfer tokens. Each `tokenId` may have metadata (either as a on-chain [ERC725Y][erc725] contract or off-chain JSON) in addition to the [LSP4 DigitalAsset-Metadata][lsp4#erc725ykeys] metadata of the smart contract that mints the tokens. In this way a minted token benefits from the flexibility & upgradability of the [ERC725Y][erc725] standard, and transfering a token carries the history of ownership and metadata updates. This is beneficial for a new generation of NFTs.

A commonality with [LSP7 DigitalAsset][lsp7] is desired so that the two token implementations use similar naming for functions, events, and using hooks to notify token senders and receivers using LSP1.

## Specification

[ERC165] interface id: `0x30dc5278`

The LSP8 interface ID is calculated as the XOR of the LSP8 interface (see [interface cheat-sheet below](#interface-cheat-sheet)) and the [LSP17 Extendable interface ID](./LSP-17-ContractExtension.md#erc165-interface-id).

### ERC725Y Data Keys - LSP8 Contract

These are the expected data keys for an LSP8 contract that can mints identifiable tokens (NFTs).

This standard can also be combined with the data keys from [LSP4 DigitalAsset-Metadata.][lsp4#erc725ykeys].

#### LSP8TokenIdType

This data key describes the type of the `tokenId` and can take one of the following enum values described in the table below.

In the context of LSP8, a contract implementing the LSP8 standard represents a collection of unique non-fungible tokens (NFT). The LSP8 collection contract is responsible for minting these tokens.

Each token part of the collection is identifiable through its unique `tokenId`.

However, these NFTs can be represented differently depending on the use case. This is referred to as the **type of the tokenId**.

The `LSP8TokenIdType` metadata key provides this information and describes how to treat the NFTs parts of the LSP8 collection.

This MUST NOT be changeable, and set only during initialization of the LSP8 token contract.

| Value |   Type    |      Name      | Description                                                                                                                                       |
| :---: | :-------: | :------------: | :------------------------------------------------------------------------------------------------------------------------------------------------ |
|  `0`  | `uint256` |     Number     | each NFT is represented with a **unique number**. <br> This number is an incrementing count, where each minted token is assigned the next number. |
|  `1`  | `string`  |     String     | each NFT is represented using a **unique name** (as a short **utf8 encoded string**, no more than 32 characters long)                             |
|  `2`  | `bytes32` |  Unique Bytes  | each NFT is represented using a 32 bytes long **unique identifier**.                                                                              |
|  `3`  | `bytes32` |      Hash      | each NFT is represented using a 32 bytes **hash digest**.                                                                                         |
|  `4`  | `address` | Smart Contract | each NFT is represented as its **own smart contract** that can hold its own metadata (_e.g [ERC725Y] compatible_).                                |

```json
{
  "name": "LSP8TokenIdType",
  "key": "0x715f248956de7ce65e94d9d836bfead479f7e70d69b718d47bfe7b00e05b4fe4",
  "keyType": "Singleton",
  "valueType": "uint256",
  "valueContent": "Number"
}
```

A `tokenId` is always represented as a `bytes32` value. Depending on the tokenId types defined above, the padding of the `bytes32` value is different.

| LSP8TokenIdType                     | Left padded | Right padded | Padding rule to convert to `bytes32`                                                                                                                                                 |
| :---------------------------------- | :---------: | :----------: | :----------------------------------------------------------------------------------------------------------------------------------------------------------------------------------- |
| `0` - `uint256` - Number            |     ✔️      |              | For tokenId number `5` -> `0x0000000000000000000000000000000000000000000000000000000000000005`                                                                                       |
| `1` - `string` - String             |             |      ✔️      | For tokenId `my-nft` -> `0x6d792d6e66740000000000000000000000000000000000000000000000000000` (each character encoded as utf8 hex)                                                    |
| `2` - `bytes32` - Unique Identifier |             |      ✔️      | For any bytes less than 32 bytes like tokenId `0xaabbccddee` -> `0xaabbccddee000000000000000000000000000000000000000000000000000000`                                                 |
| `3` - `bytes32` - Hash Digest       |             |              | No padding applies, since the hash digest is always 32 bytes. For instance for tokenId `keccak256('My NFT')` -> `0x262a8c3566f2abe9247c206cf8d622e0a44ac99a7d54c23e212de32181cf185f` |
| `4` - `address` - Smart Contract    |     ✔️      |              | For tokenId metadata contract at address `0x8ae2dD3E422530b5c2FC1061e6b5f43f5677033f` -> `0x0000000000000000000000008ae2dD3E422530b5c2FC1061e6b5f43f5677033f`                        |

This value must be padded according to the padding rules specified in the table above to generate the `bytes32 tokenId` that will be passed as parameter to the functions below:

- when being transferred via [`transfer(address,address,bytes32,bool,bytes)`](#transfer)) or [`transferBatch(address[],address[],bytes32[],bool,bytes[])`](#transferbatch).
- when querying the owner for the tokenId via [`tokenOwnerOf(bytes32)`](#tokenownerof).
- when performing operators related operations via [`authorizeOperator(address,bytes32,bytes)`](#authorizeoperator), [`revokeOperator(address,bytes32,bool,bytes)`](#revokeoperator), [`isOperatorFor(address,bytes32)`](#isoperatorfor), [`getOperatorsOf(bytes32)`](#getoperatorsof).

#### LSP8MetadataTokenURI:<tokenId>

This data key stores the URI of the metadata for a specific `tokenId`.
>>>>>>> 10a452a3

- **Dynamic Information Attachment**: Leverages [ERC725Y] to add generic information to the asset and to each tokenId even post-deployment according to the LSP4-DigitalAssetMetadata standard.

- **Secure Transfers**: By checking whether the recipient is capable of handling the asset before the actual transfer, it avoids loss and transfer of tokens to uncontrolled addresses.

<<<<<<< HEAD
- **Transfer Interaction**: Notifies the operator, sender, and the recipient about the transfer, allowing users to be informed about the incoming asset and decide how to react accordingly (e.g., denying the token, forwarding it, etc.).
=======
The value stored under this data key is a tuple `(bytes4,string)` that contains the following elements:

- `bytes4` = the 4 bytes identifier of the hash function used to generate the URI:
  - if the tokenId is a hash (`LSP8TokenIdType` is `4`): _see details below_.
  - if the tokenId is any other LSP8TokenIdType: MUST be `0x00000000`.
- `string` = the URI where the metadata for the `tokenId` can be retrieved.

```json
{
  "name": "LSP8MetadataTokenURI:<address|uint256|bytes32|string>",
  "key": "0x1339e76a390b7b9ec9010000<address|uint256|bytes32|string>",
  "keyType": "Mapping",
  "valueType": "(bytes4,string)",
  "valueContent": "(Bytes4,URI)"
}
```

> For construction of the Mapping data key see: [LSP2 ERC725Y JSON Schema > `keyType = Mapping`][lsp2#mapping]

**When `bytes4 = 0x00000000`**

The URI of some NFTs could be alterable, for example in the case of NFTs that need their metadata to change overtime.

In this case, the first `bytes4` in the tuple MUST be set to `0x00000000` (4 x zero bytes), which describes that the URI can be changed over the lifetime of the NFTs.

**When `bytes4 = some 4 bytes value` (Example)**

To represent the hash function `keccak256`:

- `bytes4` value in the tuple to represent the hash function `keccak256` = **`0x6f357c6a`**

This can be obtained as follow:

`keccak256('keccak256(utf8)')` = `0x`**`6f357c6a`**`956bf6b8a917ccf88cc1d3388ff8d646810d0393fe69ae7ee228004f`

#### LSP8TokenMetadataBaseURI

This data key defines the base URI for the metadata of each `tokenId`s present in the LSP8 contract.

The complete URI that points to the metadata of a specific tokenId MUST be formed by concatenating this base URI with the `tokenId`.
As `{LSP8TokenMetadataBaseURI}{tokenId}`.

⚠️ TokenIds MUST be in lowercase, even for the tokenId type `address` (= address not checksumed).

- LSP8TokenIdType `0` (= `uint256`)<br>
  e.g. `http://mybase.uri/1234`
- LSP8TokenIdType `1` (= `string`)<br>
  e.g. `http://mybase.uri/name-of-the-nft`
- LSP8TokenIdType `2` or `3` (= `bytes32`)<br>
  e.g. `http://mybase.uri/e5fe3851d597a3aa8bbdf8d8289eb9789ca2c34da7a7c3d0a7c442a87b81d5c2`
- LSP8TokenIdType `4` (= `address`)<br>
  e.g. `http://mybase.uri/0x43fb7ab43a3a32f1e2d5326b651bbae713b02429`

Some Base URIs could be alterable, for example in the case of NFTs that need their metadata to change overtime.
>>>>>>> 10a452a3

- **Future-Proof Functionalities**: Through [LSP17-ContractExtension], allows the asset to be extended and support new standardized functions and interface IDs over time.

- **Asset Flexibility and Discoverability**: Offers several flexible features, such as batch transfers and the ability to add several operators, as well as the ability to discover them.

## Motivation

<!--The motivation is critical for LIPs that want to change the Lukso protocol. It should clearly explain why the existing protocol specification is inadequate to address the problem that the LIP solves. LIP submissions without sufficient motivation may be rejected outright.-->

The motivation for developing this new digital asset standard can be organized into several key points, each showing a specific limitation of current token standards:

- **Limited Asset Representation**: Current NFT standards represent tokenId as a simple `uint256` type with no indication about how to parse it, making the NFT very limited.

- **Limited Asset Metadata**: Current token standards offer limited metadata attachment capabilities, typically confined to basic elements like `name`, `symbol`, and `tokenURI`. This limitation is particularly restrictive for assets that require verifiable, on-chain metadata – such as details about creators, the community behind the token, or dynamic attributes that allow an NFT to evolve.

- **No Interaction and Notification**: Traditional token standards lack in terms of interaction, particularly in notifying recipients about transfers. As a result, users cannot be unaware of incoming tokens and lose the opportunity to respond, for example, react to transfers, whether to deny, accept, or forward the tokens.

- **Limited Functionalities**: Many tokens are confined to the functionalities they possess at deployment, making them rigid and unable to adapt to new requirements or standards.

- **Risk of asset loss**: A common issue with current assets is the risk of loss due to transfers to incorrect or uncontrolled addresses as these standards does not check whether the recipient is able to handle the asset or not.

- **Limited Features**: The limitation of having only one operator and the absence of batch transfer capabilities or even the discoveribility of tokens a user own restricts and provide bad user experience. Users need to rely on centralized indexers to know which tokens they own, need to do several transactions to do a batch of transfers, and cannot have more than one operator.

## Specification

[ERC165] interface id: `0xecad9f75`

The LSP8 interface ID is calculated as the XOR of the LSP8 interface (see [interface cheat-sheet below](#interface-cheat-sheet)) and the [LSP17 Extendable interface ID](./LSP-17-ContractExtension.md#erc165-interface-id).

### Methods

#### totalSupply

```solidity
function totalSupply() external view returns (uint256);
```

Returns the number of existing tokens.

**Returns:** `uint256` the number of existing tokens.

#### balanceOf

```solidity
function balanceOf(address tokenOwner) external view returns (uint256);
```

Returns the number of tokens owned by `tokenOwner`.

_Parameters:_

- `tokenOwner` the address to query.

**Returns:** `uint256` the number of tokens owned by this address.

#### tokenOwnerOf

```solidity
function tokenOwnerOf(bytes32 tokenId) external view returns (address);
```

Returns the `tokenOwner` address of the `tokenId` token.

_Parameters:_

- `tokenId` the token to query.

_Requirements:_

- `tokenId` must exist

**Returns:** `address` the token owner.

#### tokenIdsOf

```solidity
function tokenIdsOf(address tokenOwner) external view returns (bytes32[] memory);
```

Returns the list of `tokenIds` for the `tokenOwner` address.

_Parameters:_

- `tokenOwner` the address to query.

**Returns:** `bytes32[]` the list of owned token ids.

#### authorizeOperator

```solidity
function authorizeOperator(address operator, bytes32 tokenId, bytes memory operatorNotificationData) external;
```

Makes `operator` address an operator of `tokenId`.

MUST emit an [OperatorAuthorizationChanged event](#OperatorAuthorizationChanged).

_Parameters:_

- `operator` the address to authorize as an operator.
- `tokenId` the token to enable operator status to.
- `operatorNotificationData` the data to send when notifying the operator via LSP1.

_Requirements:_

- `tokenId` must exist
- caller must be current `tokenOwner` of `tokenId`.
- `operator` cannot be calling address.
- `operator` cannot be the zero address.

**LSP1 Hooks:**

- If the operator is a contract that supports LSP1 interface, it SHOULD call operator's [`universalReceiver(...)`] function with the parameters below:

  - `typeId`: `keccak256('LSP8Tokens_OperatorNotification')` > `0x8a1c15a8799f71b547e08e2bcb2e85257e81b0a07eee2ce6712549eef1f00970`
  - `data`: The data sent SHOULD be abi encoded and contain the `tokenOwner` (address), `tokenId` (bytes32), `isAuthorized` (boolean), and the `operatorNotificationData` (bytes) respectively.

<br>

#### revokeOperator

```solidity
function revokeOperator(address operator, bytes32 tokenId, bool notify, bytes memory operatorNotificationData) external;
```

Removes `operator` address as an operator of `tokenId`.

MUST emit a [OperatorRevoked event](#OperatorRevoked).

_Parameters:_

- `operator` the address to revoke as an operator.
- `tokenId` the token to disable operator status to.
- `operatorNotificationData` the data to send when notifying the operator via LSP1.

_Requirements:_

- `tokenId` must exist
- caller must be current `tokenOwner` of `tokenId`.
- `operator` cannot be calling address.
- `operator` cannot be the zero address.

**LSP1 Hooks:**

- If the `notify` boolean is set to `true` and the operator is a contract that supports LSP1 interface, it SHOULD call operator's [`universalReceiver(...)`] function with the parameters below:

  - `typeId`: `keccak256('LSP8Tokens_OperatorNotification')` > `0x8a1c15a8799f71b547e08e2bcb2e85257e81b0a07eee2ce6712549eef1f00970`
  - `data`: The data sent SHOULD be abi encoded and contain the `tokenOwner` (address), `tokenId` (bytes32), `isAuthorized` (boolean), and the `operatorNotificationData` (bytes) respectively.

<br>

#### isOperatorFor

```solidity
function isOperatorFor(address operator, bytes32 tokenId) external view returns (bool);
```

Returns whether `operator` address is an operator of `tokenId`.
Operators can send and burn tokens on behalf of their owners. The tokenOwner is their own operator.

_Parameters:_

- `operator` the address to query operator status for.
- `tokenId` the token to query.

_Requirements:_

- `tokenId` must exist
- caller must be current `tokenOwner` of `tokenId`.

**Returns:** `bool`, TRUE if `operator` address is an operator of `tokenId`, FALSE otherwise.

#### getOperatorsOf

```solidity
function getOperatorsOf(bytes32 tokenId) external view returns (address[] memory);
```

Returns all `operator` addresses of `tokenId`.

_Parameters:_

- `tokenId` the token to query.

_Requirements:_

- `tokenId` must exist
- caller must be current `tokenOwner` of `tokenId`.
- `operator` cannot be calling address.

**Returns:** `address[]` the list of operators.

#### transfer

```solidity
function transfer(address from, address to, bytes32 tokenId, bool force, bytes memory data) external;
```

Transfers `tokenId` token from `from` to `to`. The `force` parameter will be used when notifying the token sender and receiver.

MUST emit a [Transfer event](#transfer) when transfer was successful.
MUST emit a [OperatorRevoked](#operatorrevoked) to clear the past operators.

_Parameters:_

- `from` the sending address.
- `to` the receiving address.
- `from` and `to` cannot be the same address.
- `tokenId` the token to transfer.
- `force` when set to TRUE, `to` may be any address; when set to FALSE `to` must be a contract that supports [LSP1 UniversalReceiver][lsp1] and successfully processes a call to `universalReceiver(bytes32 typeId, bytes memory data)`.
- `data` additional data the caller wants included in the emitted event, and sent in the hooks to `from` and `to` addresses.

_Requirements:_

- `from` cannot be the zero address.
- `to` cannot be the zero address.
- `tokenId` token must be owned by `from`.
- If the caller is not `from`, it must be an operator of `tokenId`.

**LSP1 Hooks:**

- If the token sender is a contract that supports LSP1 interface, it SHOULD call the token sender's [`universalReceiver(...)`] function with the parameters below:

  - `typeId`: `keccak256('LSP8Tokens_SenderNotification')` = `0xb23eae7e6d1564b295b4c3e3be402d9a2f0776c57bdf365903496f6fa481ab00`
  - `data`: The data sent SHOULD be ABI encoded and contain the `sender` (address), `receiver` (address), `tokenId` (bytes32) and the `data` (bytes) respectively.

<br>

- If the token recipient is a contract that supports LSP1 interface, it SHOULD call the token recipient's [`universalReceiver(...)`] function with the parameters below:

  - `typeId`: `keccak256('LSP8Tokens_RecipientNotification')` = `0x0b084a55ebf70fd3c06fd755269dac2212c4d3f0f4d09079780bfa50c1b2984d`
  - `data`: The data sent SHOULD be ABI encoded and contain the `sender` (address), `receiver` (address), `tokenId` (bytes32) and the `data` (bytes) respectively.

**Note:** LSP1 Hooks MUST be implemented in any type of token transfer (mint, transfer, burn, transferBatch).

#### transferBatch

```solidity
function transferBatch(address[] memory from, address[] memory to, bytes32[] memory tokenId, bool force, bytes[] memory data) external;
```

Transfers many tokens based on the list `from`, `to`, `tokenId`. If any transfer fails, the call will revert.

MUST emit a [Transfer event](#transfer) for each transfered token.
MUST emit a [OperatorRevoked](#operatorrevoked) to clear the past operators for each transfered token.

_Parameters:_

- `from` the list of sending addresses.
- `to` the list of receiving addresses.
- `tokenId` the list of tokens to transfer.
- `force` when set to TRUE, `to` may be any address; when set to FALSE `to` must be a contract that supports [LSP1 UniversalReceiver][lsp1] and successfully processes a call to `universalReceiver(bytes32 typeId, bytes memory data)`.
- `data` the list of additional data the caller wants included in the emitted event, and sent in the hooks to `from` and `to` addresses.

_Requirements:_

- `from`, `to`, `tokenId` lists are the same length.
- no values in `from` can be the zero address.
- no values in `to` can be the zero address.
- `from` and `to` cannot be the same address at the same.
- each `tokenId` token must be owned by `from`.
- If the caller is not `from`, it must be an operator of each `tokenId`.

#### getTokenIdData

```solidity
function getTokenIdData(bytes32 tokenId, bytes32 dataKey) external view returns (bytes memory dataValue)
```

Gets the data set for the given data key for a specific tokenId.

_Parameters:_

- `tokenId`: the tokenId to retrieve data for.
- `dataKey`: the data key which value to retrieve.

_Returns:_ `bytes` , The data for the requested data key.

#### getTokenIdDataBatch

```solidity
function getTokenIdDataBatch(bytes32[] memory tokenIds, bytes32[] memory dataKeys) external view returns(bytes[] memory dataValues)
```

Gets array of data at multiple given data keys for given tokenIds.

_Parameters:_

- `tokenIds`: the tokenIds to retrieve data for.
- `dataKeys`: the data keys which values to retrieve.

_Returns:_ `bytes[]` , array of data values for the requested data keys.

#### setTokenIdData

```solidity
function setTokenIdData(bytes32 tokenId, bytes32 dataKey, bytes memory dataValue) external;
```

Sets data as bytes in the storage for a single data key for a tokenId.

_Parameters:_

- `tokenId`: the tokenId to set data for.
- `dataKey`: the data key which value to set.
- `dataValue`: the data to store.

_Requirements:_

- MUST only be called by the current owner of the contract.

**Triggers Event:** [TokenIdDataChanged](#tokeniddatachanged)

#### setTokenIdDataBatch

```solidity
function setTokenIdDataBatch(bytes32[] memory tokenIds, bytes32[] memory dataKeys, bytes[] memory dataValues) external
```

Sets array of data at multiple data keys for multiple tokenIds.

_Parameters:_

- `tokenIds`: the tokenIds to set data for.
- `dataKeys`: the data keys which values to set.
- `dataValues`: the array of bytes to set.

_Requirements:_

- Array parameters MUST have the same length.
- MUST only be called by the current owner of the contract.

**Triggers Event:** [TokenIdDataChanged](#tokeniddatachanged) on each iteration

#### batchCalls

```solidity
function batchCalls(bytes[] calldata data) external returns (bytes[] memory results);
```

Enables the execution of a batch of encoded function calls on the current contract in a single transaction, provided as an array of bytes.

MUST use the [DELEGATECALL] opcode to execute each call in the same context of the current contract.

_Parameters:_

- `data`: an array of encoded function calls to be executed on the current contract.

The data field can be:

- an array of ABI-encoded function calls such as an array of ABI-encoded `transfer`, `authorizeOperator`, `balanceOf` or any LSP8 functions.
- an array of bytes which will resolve to the fallback function to be checked for an extension.

_Requirements:_

- MUST NOT be payable.

_Returns:_ `results` , an array of bytes containing the return values of each executed function call.

### Events

#### TokenIdDataChanged

```solidity
event TokenIdDataChanged(bytes32 indexed tokenId, bytes32 indexed dataKey, bytes dataValue);
```

MUST be emitted when `dataValue` is set as a value for `dataValue` for the `tokenId`.

#### Transfer

```solidity
event Transfer(address operator, address indexed from, address indexed to, bytes32 indexed tokenId, bool force, bytes data);
```

MUST be emitted when `tokenId` token is transferred from `from` to `to`.

#### OperatorAuthorizationChanged

```solidity
event OperatorAuthorizationChanged(address indexed operator, address indexed tokenOwner, bytes32 indexed tokenId, bytes operatorNotificationData);
```

MUST be emitted when `tokenOwner` enables `operator` for `tokenId`.

#### OperatorRevoked

```solidity
event OperatorRevoked(address indexed operator, address indexed tokenOwner, bytes32 indexed tokenId, bool notified, bytes operatorNotificationData);
```

MUST be emitted when `tokenOwner` disables `operator` for `tokenId`.

### Metadata

The **LSP8-IdentifiableDigitalAsset** expect the usage of [LSP4-DigitalAsset-Metadata](./LSP-4-DigitalAsset-Metadata.md) to store the metadata of the asset, as well as defining standard specific data keys to store LSP8 specific metadata. These data key can be either stored for the whole contract using `setData(..)` or for a single tokenId using `setTokenIdData(..)`.

To set metdata for each specific tokenId, set the `LSP4Metadata` key for each tokenId using `setTokenIdData(..)` function.

#### ERC725Y Data Keys

#### LSP8TokenIdSchema

```json
{
  "name": "LSP8TokenIdSchema",
  "key": "0x341bc44e55234544c70af9d37b2cb8cc7ba74685b58526221de2cc977f469924",
  "keyType": "Singleton",
  "valueType": "uint256",
  "valueContent": "Number"
}
```

The **LSP8-IdentifiableDigitalAsset** standard, defines tokenIds as `bytes32`, this data key describes the schema of the `tokenId` and how to parse it and can take one of the following values described in the table below.

| Value |  Schema   | Description                                                                                                             |
| :---: | :-------: | :---------------------------------------------------------------------------------------------------------------------- |
|  `0`  | `uint256` | each NFT is parsed as a **unique number**.                                                                              |
|  `1`  | `string`  | each NFT is parsed as a **unique name** (as a short **utf8 encoded string**, no more than 32 characters long)           |
|  `2`  | `address` | each NFT is parsed as its **own smart contract** that can hold its own logic and metadata (_e.g [ERC725Y] compatible_). |
|  `3`  | `bytes32` | each NFT is parsed as a 32 bytes long **unique identifier**.                                                            |
|  `4`  | `bytes32` | each NFT is parsed as a 32 bytes **hash digest**.                                                                       |

Since tokenIds can have their own custom metadata, it is also possible to have **Mixed types**, where there is a default schema for the collection, and each tokenId can have its own schema, meaning the values can be extended to:

| Value |              Schema               | Description                                                                                                                                                                           |
| :---: | :-------------------------------: | :------------------------------------------------------------------------------------------------------------------------------------------------------------------------------------ |
| `100` | `Mixed` with default as `uint256` | Default NFT is parsed as a **unique number** with querying the `LSP8TokenIdSchema` for each `tokenId`.                                                                                |
| `101` | `Mixed` with default as `string`  | Default NFT is parsed as a **unique name** (as a short **utf8 encoded string**, no more than 32 characters long) with querying the `LSP8TokenIdSchema` for each `tokenId`.            |
| `102` | `Mixed` with default as `address` | Default NFT is parsed as its **own smart contract** that can hold its own logic and metadata (_e.g [ERC725Y] compatible_) with querying the `LSP8TokenIdSchema` for each `tokenId`. . |
| `103` | `Mixed` with default as `bytes32` | Default NFT is parsed as a 32 bytes long **unique identifier** with querying the `LSP8TokenIdSchema` for each `tokenId`.                                                              |
| `104` | `Mixed` with default as `bytes32` | Default NFT is parsed as a 32 bytes **hash digest**with querying the `LSP8TokenIdSchema` for each `tokenId`.                                                                          |

_Requirements:_

- This MUST NOT be changeable, and set only during initialization of the LSP8 token contract.

#### LSP8TokenMetadataBaseURI

```json
{
  "name": "LSP8TokenMetadataBaseURI",
  "key": "0x1a7628600c3bac7101f53697f48df381ddc36b9015e7d7c9c5633d1252aa2843",
  "keyType": "Singleton",
  "valueType": "bytes",
  "valueContent": "VerifiableURI"
}
```

This data key defines the base URI for the metadata of each `tokenId`s present in the LSP8 contract.

The complete URI that points to the metadata of a specific tokenId MUST be formed by concatenating this base URI with the `tokenId`.
As `{LSP8TokenMetadataBaseURI}{tokenId}`.

⚠️ TokenIds MUST be in lowercase, even for the tokenId type `address` (= address not checksumed).

- LSP8TokenIdSchema `0` (= `uint256`)<br>
  e.g. `http://mybase.uri/1234`
- LSP8TokenIdSchema `1` (= `string`)<br>
  e.g. `http://mybase.uri/name-of-the-nft`
- LSP8TokenIdSchema `2` (= `address`)<br>
  e.g. `http://mybase.uri/0x43fb7ab43a3a32f1e2d5326b651bbae713b02429`
- LSP8TokenIdSchema `3` or `4` (= `bytes32`)<br>
  e.g. `http://mybase.uri/e5fe3851d597a3aa8bbdf8d8289eb9789ca2c34da7a7c3d0a7c442a87b81d5c2`

Some Base URIs could be alterable, for example in the case of NFTs that need their metadata to change overtime.

### ERC725Y Data Keys of external contract for tokenID schema 2 (`address`)

When the LSP8 contract uses the [tokenId schema `4`](#lsp8tokenidschema) (= `address`), each tokenId minted is an ERC725Y smart contract that can have its own metadata.
We refer to this contract as the **tokenId metadata contract**.

In this case, each tokenId present in the LSP8 contract references an other ERC725Y contract.

The **tokenId metadata contract** SHOULD contain the following ERC725Y data key in its storage.

#### LSP8ReferenceContract

This data key stores the address of the LSP8 contract that minted this specific `tokenId` (defined by the address of the **tokenId metadata contract**).

It is a reference back to the LSP8 Collection it comes from.

If the `LSP8ReferenceContract` data key is set, it MUST NOT be changeable.

```json
{
  "name": "LSP8ReferenceContract",
  "key": "0x708e7b881795f2e6b6c2752108c177ec89248458de3bf69d0d43480b3e5034e6",
  "keyType": "Singleton",
  "valueType": "(address,bytes32)",
  "valueContent": "(Address,bytes32)"
}
```

### LSP8 TokenId Metadata

The metadata for a specific of a uniquely identifiable digital asset (when this tokenId is represented by its own ERC725Y contract) can follow the JSON format of the [`LSP4Metadata`](./LSP-4-DigitalAsset-Metadata.md#lsp4metadata) data key.

This JSON format includes an `"attributes"` field to describe unique properties of the tokenId.

## Rationale

<!--The rationale fleshes out the specification by describing what motivated the design and why particular design decisions were made. It should describe alternate designs that were considered and related work, e.g. how the feature is supported in other languages. The rationale may also provide evidence of consensus within the community, and should discuss important objections or concerns raised during discussion.-->

There should be a base token standard that allows tracking unique assets for the LSP ecosystem of contracts, which will allow common tooling and clients to be built. Existing tools and clients that expect [ERC721][erc721] can be made to work with this standard by using "compatability" contract extensions that match the desired interface.

### Token Identifier

Every token is identified by a unique `bytes32 tokenId` which SHALL NOT change for the life of the contract. The pair `(contract address, uint256 tokenId)` is globally unique and a fully-qualified identifier for a specific asset on-chain. While some implementations may find it convenient to use the tokenId as an `uint256` that is incremented for each minted token, callers SHALL NOT assume that tokenIds have any specific pattern to them, and MUST treat the tokenId as a "black box". Also note that a tokenId MAY become invalid (when burned).

The choice of `bytes32 tokenId` allows a wide variety of applications including numbers, contract addresses, and hashed values (ie. serial numbers).

### Operators

To clarify the ability of an address to access tokens from another address, `operator` was chosen as the name for functions, events and variables in all cases. This is originally from [ERC777][erc777] standard and replaces the `approve` functionality from [ERC721][erc721].

### Token Transfers

There is only one transfer function, which is aware of operators. This deviates from [ERC721][erc721] and [ERC777][erc777] which added functions specifically for the token owner to use, and for those with access to tokens. By having a single function to call this makes it simple to move tokens, and the caller will be exposed in the `Transfer` event as an indexed value.

### Usage of hooks

When a token is changing owners (minting, transfering, burning) an attempt is made to notify the token sender and receiver using [LSP1 UniversalReceiver][lsp1] interface. The implementation uses `_notifyTokenSender` and `_notifyTokenReceiver` as the internal functions to process this.

The `force` parameter sent during `function transfer` SHOULD be used when notifying the token receiver, to determine if it must support [LSP1 UniversalReceiver][lsp1]. This is used to prevent accidental token transfers, which may results in lost tokens: non-contract addresses could be a copy paste issue, contracts not supporting [LSP1 UniversalReceiver][lsp1] might not be able to move tokens.

## Implementation

<!--The implementations must be completed before any LIP is given status "Final", but it need not be completed before the LIP is accepted. While there is merit to the approach of reaching consensus on the specification and rationale before writing code, the principle of "rough consensus and running code" is still useful when it comes to resolving many discussions of API details.-->

A implementation can be found in the [lukso-network/lsp-smart-contracts][lsp8.sol].

ERC725Y JSON Schema `LSP8IdentifiableDigitalAsset`:

```json
[
  {
    "name": "LSP8TokenIdSchema",
    "key": "0x341bc44e55234544c70af9d37b2cb8cc7ba74685b58526221de2cc977f469924",
    "keyType": "Singleton",
    "valueType": "uint256",
    "valueContent": "Number"
  },
  {
    "name": "LSP8TokenMetadataBaseURI",
    "key": "0x1a7628600c3bac7101f53697f48df381ddc36b9015e7d7c9c5633d1252aa2843",
    "keyType": "Singleton",
    "valueType": "(bytes4,string)",
    "valueContent": "(Bytes4,URI)"
  },
  {
    "name": "LSP8ReferenceContract",
    "key": "0x708e7b881795f2e6b6c2752108c177ec89248458de3bf69d0d43480b3e5034e6",
    "keyType": "Singleton",
    "valueType": "(address,bytes32)",
    "valueContent": "(Address,bytes32)"
  }
]
```

## Interface Cheat Sheet

```solidity
interface ILSP8 is /* IERC165 */ {

    // ERC173

    event OwnershipTransferred(address indexed previousOwner, address indexed newOwner);


    function owner() external view returns (address);

    function transferOwnership(address newOwner) external override; // onlyOwner

    function renounceOwnership() external virtual; // onlyOwner


    // ERC725Y

    event DataChanged(bytes32 indexed dataKey, bytes dataValue);


    function getData(bytes32 dataKey) external view returns (bytes memory value);

    function setData(bytes32 dataKey, bytes memory value) external; // onlyOwner

    function getDataBatch(bytes32[] memory dataKeys) external view returns (bytes[] memory values);

    function setDataBatch(bytes32[] memory dataKeys, bytes[] memory values) external; // onlyOwner


    // LSP8

    event Transfer(address operator, address indexed from, address indexed to, bytes32 indexed tokenId, bool force, bytes data);

    event OperatorAuthorizationChanged(address indexed operator, address indexed tokenOwner, bytes32 indexed tokenId, bytes operatorNotificationData);

    event OperatorRevoked(address indexed operator, address indexed tokenOwner, bytes32 indexed tokenId, bool notified, bytes operatorNotificationData);

    event TokenIdDataChanged(bytes32 indexed tokenId, bytes32 indexed dataKey, bytes dataValue);


    function getTokenIdData(bytes32 tokenId, bytes32 dataKey) external view returns (bytes memory dataValue);

    function setTokenIdData(bytes32 tokenId, bytes32 dataKey, bytes memory dataValue) external; // onlyOwner

    function getTokenIdDataBatch(bytes32[] memory tokenIds, bytes32[] memory dataKeys) external view returns (bytes[] memory dataValues);

    function setTokenIdDataBatch(bytes32[] memory tokenIds, bytes32[] memory dataKeys, bytes[] memory dataValues) external; // onlyOwner


    function totalSupply() external view returns (uint256);

    function balanceOf(address tokenOwner) external view returns (uint256);

    function tokenOwnerOf(bytes32 tokenId) external view returns (address);

    function tokenIdsOf(address tokenOwner) external view returns (bytes32[] memory);

    function authorizeOperator(address operator, bytes32 tokenId, bytes memory operatorNotificationData) external;

    function revokeOperator(address operator, bytes32 tokenId, bool notify, bytes memory operatorNotificationData) external;

    function isOperatorFor(address operator, bytes32 tokenId) external view returns (bool);

    function getOperatorsOf(bytes32 tokenId) external view returns (address[] memory);

    function transfer(address from, address to, bytes32 tokenId, bool force, bytes memory data) external;

    function transferBatch(address[] memory from, address[] memory to, bytes32[] memory tokenId, bool force, bytes[] memory data) external;

    function batchCalls(bytes[] calldata data) external returns (bytes[] memory results);
}

```

## Copyright

Copyright and related rights waived via [CC0](https://creativecommons.org/publicdomain/zero/1.0/).

[erc165]: https://eips.ethereum.org/EIPS/eip-165
[erc721]: https://github.com/ethereum/EIPs/blob/master/EIPS/eip-721.md
[erc725]: https://github.com/ethereum/EIPs/blob/master/EIPS/eip-725.md
[erc725y]: https://github.com/ERC725Alliance/ERC725/blob/develop/docs/ERC-725.md#erc725y
[erc777]: https://github.com/ethereum/EIPs/blob/master/EIPS/eip-777.md
[lsp1]: ./LSP-1-UniversalReceiver.md
[lsp2#jsonurl]: ./LSP-2-ERC725YJSONSchema.md#JSONURL
[lsp2#mapping]: ./LSP-2-ERC725YJSONSchema.md#mapping
[lsp4#erc725ykeys]: ./LSP-4-DigitalAsset-Metadata.md#erc725ykeys
[lsp7]: ./LSP-7-DigitalAsset.md
[lsp8]: ./LSP-8-IdentifiableDigitalAsset.md
[lsp8.sol]: https://github.com/lukso-network/lsp-universalprofile-smart-contracts/blob/develop/contracts/LSP8IdentifiableDigitalAsset/LSP8IdentifiableDigitalAsset.sol<|MERGE_RESOLUTION|>--- conflicted
+++ resolved
@@ -21,152 +21,17 @@
 
 <!--A short (~200 word) description of the technical issue being addressed.-->
 
-<<<<<<< HEAD
 This standard defines a digital asset standard that can represent non-fungible tokens (NFTs).
-=======
-This standard defines an interface for tokens that are identified with a `tokenId`, based on [ERC721][erc721]. A `bytes32` value is used for `tokenId` to allow many uses of token identification including numbers, contract addresses, and any other unique identifiers (_e.g:_ serial numbers, NFTs with unique names, hash values, etc...).
->>>>>>> 10a452a3
 
 Key functionalities of this asset standard include:
 
-<<<<<<< HEAD
 - **Flexible Asset Representation**: The tokenId defined in the standard is `bytes32` allowing different tokenId identification including numbers, contract addresses, and any other unique identifiers (_e.g:_ serial numbers, NFTs with unique names, hash values, etc...).
-=======
-## Motivation
-
-<!--The motivation is critical for LIPs that want to change the Lukso protocol. It should clearly explain why the existing protocol specification is inadequate to address the problem that the LIP solves. LIP submissions without sufficient motivation may be rejected outright.-->
-
-This standard aims to support use cases not covered by [LSP7 DigitalAsset][lsp7], by using a `tokenId` instead of an amount of tokens to mint, burn, and transfer tokens. Each `tokenId` may have metadata (either as a on-chain [ERC725Y][erc725] contract or off-chain JSON) in addition to the [LSP4 DigitalAsset-Metadata][lsp4#erc725ykeys] metadata of the smart contract that mints the tokens. In this way a minted token benefits from the flexibility & upgradability of the [ERC725Y][erc725] standard, and transfering a token carries the history of ownership and metadata updates. This is beneficial for a new generation of NFTs.
-
-A commonality with [LSP7 DigitalAsset][lsp7] is desired so that the two token implementations use similar naming for functions, events, and using hooks to notify token senders and receivers using LSP1.
-
-## Specification
-
-[ERC165] interface id: `0x30dc5278`
-
-The LSP8 interface ID is calculated as the XOR of the LSP8 interface (see [interface cheat-sheet below](#interface-cheat-sheet)) and the [LSP17 Extendable interface ID](./LSP-17-ContractExtension.md#erc165-interface-id).
-
-### ERC725Y Data Keys - LSP8 Contract
-
-These are the expected data keys for an LSP8 contract that can mints identifiable tokens (NFTs).
-
-This standard can also be combined with the data keys from [LSP4 DigitalAsset-Metadata.][lsp4#erc725ykeys].
-
-#### LSP8TokenIdType
-
-This data key describes the type of the `tokenId` and can take one of the following enum values described in the table below.
-
-In the context of LSP8, a contract implementing the LSP8 standard represents a collection of unique non-fungible tokens (NFT). The LSP8 collection contract is responsible for minting these tokens.
-
-Each token part of the collection is identifiable through its unique `tokenId`.
-
-However, these NFTs can be represented differently depending on the use case. This is referred to as the **type of the tokenId**.
-
-The `LSP8TokenIdType` metadata key provides this information and describes how to treat the NFTs parts of the LSP8 collection.
-
-This MUST NOT be changeable, and set only during initialization of the LSP8 token contract.
-
-| Value |   Type    |      Name      | Description                                                                                                                                       |
-| :---: | :-------: | :------------: | :------------------------------------------------------------------------------------------------------------------------------------------------ |
-|  `0`  | `uint256` |     Number     | each NFT is represented with a **unique number**. <br> This number is an incrementing count, where each minted token is assigned the next number. |
-|  `1`  | `string`  |     String     | each NFT is represented using a **unique name** (as a short **utf8 encoded string**, no more than 32 characters long)                             |
-|  `2`  | `bytes32` |  Unique Bytes  | each NFT is represented using a 32 bytes long **unique identifier**.                                                                              |
-|  `3`  | `bytes32` |      Hash      | each NFT is represented using a 32 bytes **hash digest**.                                                                                         |
-|  `4`  | `address` | Smart Contract | each NFT is represented as its **own smart contract** that can hold its own metadata (_e.g [ERC725Y] compatible_).                                |
-
-```json
-{
-  "name": "LSP8TokenIdType",
-  "key": "0x715f248956de7ce65e94d9d836bfead479f7e70d69b718d47bfe7b00e05b4fe4",
-  "keyType": "Singleton",
-  "valueType": "uint256",
-  "valueContent": "Number"
-}
-```
-
-A `tokenId` is always represented as a `bytes32` value. Depending on the tokenId types defined above, the padding of the `bytes32` value is different.
-
-| LSP8TokenIdType                     | Left padded | Right padded | Padding rule to convert to `bytes32`                                                                                                                                                 |
-| :---------------------------------- | :---------: | :----------: | :----------------------------------------------------------------------------------------------------------------------------------------------------------------------------------- |
-| `0` - `uint256` - Number            |     ✔️      |              | For tokenId number `5` -> `0x0000000000000000000000000000000000000000000000000000000000000005`                                                                                       |
-| `1` - `string` - String             |             |      ✔️      | For tokenId `my-nft` -> `0x6d792d6e66740000000000000000000000000000000000000000000000000000` (each character encoded as utf8 hex)                                                    |
-| `2` - `bytes32` - Unique Identifier |             |      ✔️      | For any bytes less than 32 bytes like tokenId `0xaabbccddee` -> `0xaabbccddee000000000000000000000000000000000000000000000000000000`                                                 |
-| `3` - `bytes32` - Hash Digest       |             |              | No padding applies, since the hash digest is always 32 bytes. For instance for tokenId `keccak256('My NFT')` -> `0x262a8c3566f2abe9247c206cf8d622e0a44ac99a7d54c23e212de32181cf185f` |
-| `4` - `address` - Smart Contract    |     ✔️      |              | For tokenId metadata contract at address `0x8ae2dD3E422530b5c2FC1061e6b5f43f5677033f` -> `0x0000000000000000000000008ae2dD3E422530b5c2FC1061e6b5f43f5677033f`                        |
-
-This value must be padded according to the padding rules specified in the table above to generate the `bytes32 tokenId` that will be passed as parameter to the functions below:
-
-- when being transferred via [`transfer(address,address,bytes32,bool,bytes)`](#transfer)) or [`transferBatch(address[],address[],bytes32[],bool,bytes[])`](#transferbatch).
-- when querying the owner for the tokenId via [`tokenOwnerOf(bytes32)`](#tokenownerof).
-- when performing operators related operations via [`authorizeOperator(address,bytes32,bytes)`](#authorizeoperator), [`revokeOperator(address,bytes32,bool,bytes)`](#revokeoperator), [`isOperatorFor(address,bytes32)`](#isoperatorfor), [`getOperatorsOf(bytes32)`](#getoperatorsof).
-
-#### LSP8MetadataTokenURI:<tokenId>
-
-This data key stores the URI of the metadata for a specific `tokenId`.
->>>>>>> 10a452a3
 
 - **Dynamic Information Attachment**: Leverages [ERC725Y] to add generic information to the asset and to each tokenId even post-deployment according to the LSP4-DigitalAssetMetadata standard.
 
 - **Secure Transfers**: By checking whether the recipient is capable of handling the asset before the actual transfer, it avoids loss and transfer of tokens to uncontrolled addresses.
 
-<<<<<<< HEAD
 - **Transfer Interaction**: Notifies the operator, sender, and the recipient about the transfer, allowing users to be informed about the incoming asset and decide how to react accordingly (e.g., denying the token, forwarding it, etc.).
-=======
-The value stored under this data key is a tuple `(bytes4,string)` that contains the following elements:
-
-- `bytes4` = the 4 bytes identifier of the hash function used to generate the URI:
-  - if the tokenId is a hash (`LSP8TokenIdType` is `4`): _see details below_.
-  - if the tokenId is any other LSP8TokenIdType: MUST be `0x00000000`.
-- `string` = the URI where the metadata for the `tokenId` can be retrieved.
-
-```json
-{
-  "name": "LSP8MetadataTokenURI:<address|uint256|bytes32|string>",
-  "key": "0x1339e76a390b7b9ec9010000<address|uint256|bytes32|string>",
-  "keyType": "Mapping",
-  "valueType": "(bytes4,string)",
-  "valueContent": "(Bytes4,URI)"
-}
-```
-
-> For construction of the Mapping data key see: [LSP2 ERC725Y JSON Schema > `keyType = Mapping`][lsp2#mapping]
-
-**When `bytes4 = 0x00000000`**
-
-The URI of some NFTs could be alterable, for example in the case of NFTs that need their metadata to change overtime.
-
-In this case, the first `bytes4` in the tuple MUST be set to `0x00000000` (4 x zero bytes), which describes that the URI can be changed over the lifetime of the NFTs.
-
-**When `bytes4 = some 4 bytes value` (Example)**
-
-To represent the hash function `keccak256`:
-
-- `bytes4` value in the tuple to represent the hash function `keccak256` = **`0x6f357c6a`**
-
-This can be obtained as follow:
-
-`keccak256('keccak256(utf8)')` = `0x`**`6f357c6a`**`956bf6b8a917ccf88cc1d3388ff8d646810d0393fe69ae7ee228004f`
-
-#### LSP8TokenMetadataBaseURI
-
-This data key defines the base URI for the metadata of each `tokenId`s present in the LSP8 contract.
-
-The complete URI that points to the metadata of a specific tokenId MUST be formed by concatenating this base URI with the `tokenId`.
-As `{LSP8TokenMetadataBaseURI}{tokenId}`.
-
-⚠️ TokenIds MUST be in lowercase, even for the tokenId type `address` (= address not checksumed).
-
-- LSP8TokenIdType `0` (= `uint256`)<br>
-  e.g. `http://mybase.uri/1234`
-- LSP8TokenIdType `1` (= `string`)<br>
-  e.g. `http://mybase.uri/name-of-the-nft`
-- LSP8TokenIdType `2` or `3` (= `bytes32`)<br>
-  e.g. `http://mybase.uri/e5fe3851d597a3aa8bbdf8d8289eb9789ca2c34da7a7c3d0a7c442a87b81d5c2`
-- LSP8TokenIdType `4` (= `address`)<br>
-  e.g. `http://mybase.uri/0x43fb7ab43a3a32f1e2d5326b651bbae713b02429`
-
-Some Base URIs could be alterable, for example in the case of NFTs that need their metadata to change overtime.
->>>>>>> 10a452a3
 
 - **Future-Proof Functionalities**: Through [LSP17-ContractExtension], allows the asset to be extended and support new standardized functions and interface IDs over time.
 
